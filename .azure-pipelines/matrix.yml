parameters:
  os : ['ubuntu-latest']
  py_vers: ['3.8']
<<<<<<< HEAD
  test: ['tests/meta -s -v']
=======
  test: ['tests/em',
         'tests/base tests/flow tests/seis tests/utils tests/meta',
         'tests/docs -s -v',
         'tests/examples/test_examples_1.py',
         'tests/examples/test_examples_2.py',
         'tests/examples/test_examples_3.py',
         'tests/examples/test_tutorials_1.py tests/examples/test_tutorials_2.py',
         'tests/examples/test_tutorials_3.py',
         'tests/pf',
         'tests/dask', # This must be ran on it's own to avoid modifying the code from any other tests.
         ]
>>>>>>> 11803b5e

jobs:
  - ${{ each os in parameters.os }}:
    - ${{ each py_vers in parameters.py_vers }}:
      - ${{ each test in parameters.test }}:
        - job:
          displayName: ${{ os }}_${{ py_vers }}_${{ test }}
          pool:
            vmImage: ${{ os }}
          timeoutInMinutes: 120
          steps:
          - script: |
              wget -O Mambaforge.sh  "https://github.com/conda-forge/miniforge/releases/latest/download/Mambaforge-$(uname)-$(uname -m).sh"
              bash Mambaforge.sh -b -p "${HOME}/conda"
            displayName: Install mamba

          - script: |
              source "${HOME}/conda/etc/profile.d/conda.sh"
              source "${HOME}/conda/etc/profile.d/mamba.sh"
              echo "  - python="${{ py_vers }} >> environment_test.yml
              mamba env create -f environment_test.yml
              conda activate simpeg-test
              pip install pytest-azurepipelines
            displayName: Create Anaconda testing environment

          - script: |
              source "${HOME}/conda/etc/profile.d/conda.sh"
              conda activate simpeg-test
              pip install -e .
            displayName: Build package

          - script: |
              source "${HOME}/conda/etc/profile.d/conda.sh"
              conda activate simpeg-test
              export KMP_WARNINGS=0
              pytest ${{ test }} --cov-config=.coveragerc --cov=SimPEG --cov-report=xml --cov-report=html -W ignore::DeprecationWarning
            displayName: 'Testing ${{ test }}'

          - script: |
              curl -Os https://uploader.codecov.io/latest/linux/codecov
              chmod +x codecov
              ./codecov --sha $(system.pullRequest.sourceCommitId)
            displayName: 'Upload PR coverage to codecov.io'
            condition: and(eq(${{ py_vers }}, '3.8'), startsWith(variables['build.sourceBranch'], 'refs/pull/'))

          - script: |
              curl -Os https://uploader.codecov.io/latest/linux/codecov
              chmod +x codecov
              ./codecov
            displayName: 'Upload coverage to codecov.io'
            condition: and(eq(${{ py_vers }}, '3.8'), not(startsWith(variables['build.sourceBranch'], 'refs/pull/')))<|MERGE_RESOLUTION|>--- conflicted
+++ resolved
@@ -1,9 +1,6 @@
 parameters:
   os : ['ubuntu-latest']
   py_vers: ['3.8']
-<<<<<<< HEAD
-  test: ['tests/meta -s -v']
-=======
   test: ['tests/em',
          'tests/base tests/flow tests/seis tests/utils tests/meta',
          'tests/docs -s -v',
@@ -15,7 +12,6 @@
          'tests/pf',
          'tests/dask', # This must be ran on it's own to avoid modifying the code from any other tests.
          ]
->>>>>>> 11803b5e
 
 jobs:
   - ${{ each os in parameters.os }}:
