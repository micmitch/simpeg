<<<<<<< HEAD
import Utils
=======
from __future__ import print_function
from . import Utils
>>>>>>> f8b0ea53
import numpy as np

class InversionDirective(object):
    """InversionDirective"""

    debug = False    #: Print debugging information

    def __init__(self, **kwargs):
        Utils.setKwargs(self, **kwargs)

    @property
    def inversion(self):
        """This is the inversion of the InversionDirective instance."""
        return getattr(self,'_inversion',None)
    @inversion.setter
    def inversion(self, i):
        if getattr(self,'_inversion',None) is not None:
<<<<<<< HEAD
            print 'Warning: InversionDirective {0!s} has switched to a new inversion.'.format(self.__name__)
=======
            print('Warning: InversionDirective {0!s} has switched to a new inversion.'.format(self.__name__))
>>>>>>> f8b0ea53
        self._inversion = i

    @property
    def invProb(self): return self.inversion.invProb
    @property
    def opt(self): return self.invProb.opt
    @property
    def reg(self): return self.invProb.reg
    @property
    def dmisfit(self): return self.invProb.dmisfit
    @property
    def survey(self): return self.dmisfit.survey
    @property
    def prob(self): return self.dmisfit.prob

    def initialize(self):
        pass

    def endIter(self):
        pass

    def finish(self):
        pass

class DirectiveList(object):

    dList = None   #: The list of Directives

    def __init__(self, *directives, **kwargs):
        self.dList = []
        for d in directives:
            assert isinstance(d, InversionDirective), 'All directives must be InversionDirectives not {0!s}'.format(d.__name__)
            self.dList.append(d)
        Utils.setKwargs(self, **kwargs)

    @property
    def debug(self):
        return getattr(self, '_debug', False)
    @debug.setter
    def debug(self, value):
        for d in self.dList:
            d.debug = value
        self._debug = value

    @property
    def inversion(self):
        """This is the inversion of the InversionDirective instance."""
        return getattr(self,'_inversion',None)
    @inversion.setter
    def inversion(self, i):
        if self.inversion is i: return
        if getattr(self,'_inversion',None) is not None:
<<<<<<< HEAD
            print 'Warning: {0!s} has switched to a new inversion.'.format(self.__name__)
=======
            print('Warning: {0!s} has switched to a new inversion.'.format(self.__name__))
>>>>>>> f8b0ea53
        for d in self.dList:
            d.inversion = i
        self._inversion = i

    def call(self, ruleType):
        if self.dList is None:
            if self.debug: 'DirectiveList is None, no directives to call!'
            return

        directives = ['initialize', 'endIter', 'finish']
        assert ruleType in directives, 'Directive type must be in ["{0!s}"]'.format('", "'.join(directives))
        for r in self.dList:
            getattr(r, ruleType)()


class BetaEstimate_ByEig(InversionDirective):
    """BetaEstimate"""

    beta0 = None       #: The initial Beta (regularization parameter)
    beta0_ratio = 1e2  #: estimateBeta0 is used with this ratio

    def initialize(self):
        """
            The initial beta is calculated by comparing the estimated
            eigenvalues of JtJ and WtW.

            To estimate the eigenvector of **A**, we will use one iteration
            of the *Power Method*:

            .. math::

                \mathbf{x_1 = A x_0}

            Given this (very course) approximation of the eigenvector,
            we can use the *Rayleigh quotient* to approximate the largest eigenvalue.

            .. math::

                \lambda_0 = \\frac{\mathbf{x^\\top A x}}{\mathbf{x^\\top x}}

            We will approximate the largest eigenvalue for both JtJ and WtW, and
            use some ratio of the quotient to estimate beta0.

            .. math::

                \\beta_0 = \gamma \\frac{\mathbf{x^\\top J^\\top J x}}{\mathbf{x^\\top W^\\top W x}}

            :rtype: float
            :return: beta0
        """

        if self.debug: print('Calculating the beta0 parameter.')

        m = self.invProb.curModel
        f = self.invProb.getFields(m, store=True, deleteWarmstart=False)

        x0 = np.random.rand(*m.shape)
        t = x0.dot(self.dmisfit.eval2Deriv(m,x0,f=f))
        b = x0.dot(self.reg.eval2Deriv(m, v=x0))
        self.beta0 = self.beta0_ratio*(t/b)

        self.invProb.beta = self.beta0


class BetaSchedule(InversionDirective):
    """BetaSchedule"""

    coolingFactor = 8.
    coolingRate = 3

    def endIter(self):
        if self.opt.iter > 0 and self.opt.iter % self.coolingRate == 0:
<<<<<<< HEAD
            if self.debug: print 'BetaSchedule is cooling Beta. Iteration: {0:d}'.format(self.opt.iter)
=======
            if self.debug: print('BetaSchedule is cooling Beta. Iteration: {0:d}'.format(self.opt.iter))
>>>>>>> f8b0ea53
            self.invProb.beta /= self.coolingFactor


class TargetMisfit(InversionDirective):

    chifact = 1.
    phi_d_star = None

    @property
    def target(self):
        if getattr(self, '_target', None) is None:
            if self.phi_d_star is None:
                self.phi_d_star = 0.5 * self.survey.nD
            self._target = self.chifact * self.phi_d_star # the factor of 0.5 is because we do phid = 0.5*|| dpred - dobs||^2
        return self._target
    @target.setter
    def target(self, val):
        self._target = val

    def endIter(self):
        if self.invProb.phi_d < self.target:
            self.opt.stopNextIteration = True



class SaveEveryIteration(InversionDirective):
    @property
    def name(self):
        if getattr(self, '_name', None) is None:
            self._name = 'InversionModel'
        return self._name
    @name.setter
    def name(self, value):
        self._name = value

    @property
    def fileName(self):
        if getattr(self, '_fileName', None) is None:
            from datetime import datetime
            self._fileName = '{0!s}-{1!s}'.format(self.name, datetime.now().strftime('%Y-%m-%d-%H-%M'))
        return self._fileName
    @fileName.setter
    def fileName(self, value):
        self._fileName = value


class SaveModelEveryIteration(SaveEveryIteration):
    """SaveModelEveryIteration"""

    def initialize(self):
<<<<<<< HEAD
        print "SimPEG.SaveModelEveryIteration will save your models as: '###-{0!s}.npy'".format(self.fileName)
=======
        print("SimPEG.SaveModelEveryIteration will save your models as: '###-{0!s}.npy'".format(self.fileName))
>>>>>>> f8b0ea53

    def endIter(self):
        np.save('{0:03d}-{1!s}'.format(self.opt.iter, self.fileName), self.opt.xc)


class SaveOutputEveryIteration(SaveEveryIteration):
    """SaveModelEveryIteration"""

    def initialize(self):
<<<<<<< HEAD
        print "SimPEG.SaveOutputEveryIteration will save your inversion progress as: '###-{0!s}.txt'".format(self.fileName)
=======
        print("SimPEG.SaveOutputEveryIteration will save your inversion progress as: '###-{0!s}.txt'".format(self.fileName))
>>>>>>> f8b0ea53
        f = open(self.fileName+'.txt', 'w')
        f.write("  #     beta     phi_d     phi_m       f\n")
        f.close()

    def endIter(self):
        f = open(self.fileName+'.txt', 'a')
        f.write(' {0:3d} {1:1.4e} {2:1.4e} {3:1.4e} {4:1.4e}\n'.format(self.opt.iter, self.invProb.beta, self.invProb.phi_d, self.invProb.phi_m, self.opt.f))
        f.close()

class SaveOutputDictEveryIteration(SaveEveryIteration):
<<<<<<< HEAD
    """SaveOutputDictEveryIteration"""


    def initialize(self):
        print "SimPEG.SaveOutputDictEveryIteration will save your inversion progress as dictionary: '###-{0!s}.npz'".format(self.fileName)
=======
    """
    Saves inversion parameters at every iteraion.


    """
    def initialize(self):
        print("SimPEG.SaveOutputDictEveryIteration will save your inversion progress as dictionary: '###-{0!s}.npz'".format(self.fileName))
>>>>>>> f8b0ea53

    def endIter(self):

        # Initialize the output dict
        outDict = {}
        # Save the data.
        outDict['iter'] = self.opt.iter
        outDict['beta'] = self.invProb.beta
        outDict['phi_d'] = self.invProb.phi_d
        outDict['phi_ms'] = self.reg._evalSmall(self.invProb.curModel)
        outDict['phi_mx'] = self.reg._evalSmoothx(self.invProb.curModel)
        outDict['phi_my'] = self.reg._evalSmoothy(self.invProb.curModel) if self.prob.mesh.dim >= 2 else 'NaN'
        outDict['phi_mz'] = self.reg._evalSmoothz(self.invProb.curModel) if self.prob.mesh.dim==3 else 'NaN'
        outDict['f'] = self.opt.f
        outDict['m'] = self.invProb.curModel
        outDict['dpred'] = self.invProb.dpred

        # Save the file as a npz
        np.savez('{:03d}-{:s}'.format(self.opt.iter,self.fileName), outDict)


class Update_IRLS(InversionDirective):

    eps_min = None
    eps = None
    norms = [2.,2.,2.,2.]
    factor = None
    gamma = None
    phi_m_last = None
    phi_d_last = None
    f_old = None
    f_min_change = 1e-2
    beta_tol = 5e-2
    prctile = 95

    # Solving parameter for IRLS (mode:2)
    IRLSiter   = 0
    minGNiter = 5
    maxIRLSiter = 10
    iterStart = 0

    # Beta schedule
    coolingFactor = 2.
    coolingRate = 1

    mode = 1

    @property
    def target(self):
        if getattr(self, '_target', None) is None:
            self._target = self.survey.nD*0.5
        return self._target
    @target.setter
    def target(self, val):
        self._target = val

    def initialize(self):

        if self.mode == 1:
            self.reg.norms = [2., 2., 2., 2.]

    def endIter(self):

        # After reaching target misfit with l2-norm, switch to IRLS (mode:2)
        if self.invProb.phi_d < self.target and self.mode == 1:
            print("Convergence with smooth l2-norm regularization: Start IRLS steps...")

            self.mode = 2

            # Either use the supplied epsilon, or fix base on distribution of
            # model values
            if getattr(self, 'eps', None) is None:
                self.reg.eps_p = np.percentile(np.abs(self.invProb.curModel),self.prctile)
            else:
                self.reg.eps_p = self.eps[0]

            if getattr(self, 'eps', None) is None:

                self.reg.eps_q = np.percentile(np.abs(self.reg.regmesh.cellDiffxStencil*(self.reg.mapping * self.invProb.curModel)),self.prctile)
            else:
                self.reg.eps_q = self.eps[1]

            self.reg.norms = self.norms
            self.coolingFactor = 1.
            self.coolingRate = 1
            self.iterStart = self.opt.iter
            self.phi_d_last = self.invProb.phi_d
            self.phi_m_last = self.invProb.phi_m_last

            self.reg.l2model = self.invProb.curModel
            self.reg.curModel = self.invProb.curModel

<<<<<<< HEAD
            print "L[p qx qy qz]-norm : " + str(self.reg.norms)
            print "eps_p: " + str(self.reg.eps_p) + " eps_q: " + str(self.reg.eps_q)
=======
            print("L[p qx qy qz]-norm : " + str(self.reg.norms))
            print("eps_p: " + str(self.reg.eps_p) + " eps_q: " + str(self.reg.eps_q))
>>>>>>> f8b0ea53

            if getattr(self, 'f_old', None) is None:
                self.f_old = self.reg.eval(self.invProb.curModel)#self.invProb.evalFunction(self.invProb.curModel, return_g=False, return_H=False)

        # Beta Schedule
        if self.opt.iter > 0 and self.opt.iter % self.coolingRate == 0:
<<<<<<< HEAD
            if self.debug: print 'BetaSchedule is cooling Beta. Iteration: {0:d}'.format(self.opt.iter)
=======
            if self.debug: print('BetaSchedule is cooling Beta. Iteration: {0:d}'.format(self.opt.iter))
>>>>>>> f8b0ea53
            self.invProb.beta /= self.coolingFactor


        # Only update after GN iterations
        if (self.opt.iter-self.iterStart) % self.minGNiter == 0 and self.mode==2:

            self.IRLSiter += 1

            phim_new = self.reg.eval(self.invProb.curModel)
            self.f_change = np.abs(self.f_old - phim_new) / self.f_old

<<<<<<< HEAD
            print "Regularization decrease: {0:6.3e}".format((self.f_change))

            # Check for maximum number of IRLS cycles
            if self.IRLSiter == self.maxIRLSiter:
                print "Reach maximum number of IRLS cycles: {0:d}".format(self.maxIRLSiter)
=======
            print("Regularization decrease: {0:6.3e}".format((self.f_change)))

            # Check for maximum number of IRLS cycles
            if self.IRLSiter == self.maxIRLSiter:
                print("Reach maximum number of IRLS cycles: {0:d}".format(self.maxIRLSiter))
>>>>>>> f8b0ea53
                self.opt.stopNextIteration = True
                return

            # Check if the function has changed enough
            if self.f_change < self.f_min_change and self.IRLSiter > 1:
                print("Minimum decrease in regularization. End of IRLS")
                self.opt.stopNextIteration = True
                return
            else:
                self.f_old = phim_new

#            # Cool the threshold parameter if required
#            if getattr(self, 'factor', None) is not None:
#                eps = self.reg.eps / self.factor
#
#                if getattr(self, 'eps_min', None) is not None:
#                    self.reg.eps = np.max([self.eps_min,eps])
#                else:
#                    self.reg.eps = eps

            # Get phi_m at the end of current iteration
            self.phi_m_last = self.invProb.phi_m_last

            # Reset the regularization matrices so that it is
            # recalculated for current model
            self.reg._Wsmall = None
            self.reg._Wx = None
            self.reg._Wy = None
            self.reg._Wz = None

             # Update the model used for the IRLS weights
            self.reg.curModel = self.invProb.curModel

            # Temporarely set gamma to 1. to get raw phi_m
            self.reg.gamma = 1.

            # Compute new model objective function value
            phim_new = self.reg.eval(self.invProb.curModel)

            # Update gamma to scale the regularization between IRLS iterations
            self.reg.gamma = self.phi_m_last / phim_new

            # Reset the regularization matrices again for new gamma
            self.reg._Wsmall = None
            self.reg._Wx = None
            self.reg._Wy = None
            self.reg._Wz = None

            # Check if misfit is within the tolerance, otherwise scale beta
            val = self.invProb.phi_d / (self.survey.nD*0.5)

            if np.abs(1.-val) > self.beta_tol:
                self.invProb.beta = self.invProb.beta * self.survey.nD*0.5 / self.invProb.phi_d

class Update_lin_PreCond(InversionDirective):
    """
    Create a Jacobi preconditioner for the linear problem
    """
    onlyOnStart=False

    def initialize(self):

        if getattr(self.opt, 'approxHinv', None) is None:
            # Update the pre-conditioner
            diagA = np.sum(self.prob.G**2.,axis=0) + self.invProb.beta*(self.reg.W.T*self.reg.W).diagonal() #* (self.reg.mapping * np.ones(self.reg.curModel.size))**2.
            PC     = Utils.sdiag((self.prob.mapping.deriv(None).T *diagA)**-1.)
            self.opt.approxHinv = PC

    def endIter(self):
        # Cool the threshold parameter
        if self.onlyOnStart==True:
            return

        if getattr(self.opt, 'approxHinv', None) is not None:
            # Update the pre-conditioner
            diagA = np.sum(self.prob.G**2.,axis=0) + self.invProb.beta*(self.reg.W.T*self.reg.W).diagonal() #* (self.reg.mapping * np.ones(self.reg.curModel.size))**2.
            PC     = Utils.sdiag((self.prob.mapping.deriv(None).T *diagA)**-1.)
            self.opt.approxHinv = PC


class Update_Wj(InversionDirective):
    """
        Create approx-sensitivity base weighting using the probing method
    """
    k = None # Number of probing cycles
    itr = None # Iteration number to update Wj, or always update if None

    def endIter(self):

        if self.itr is None or self.itr == self.opt.iter:

            m = self.invProb.curModel
            if self.k is None:
                self.k = int(self.survey.nD/10)

            def JtJv(v):

                Jv = self.prob.Jvec(m, v)

                return self.prob.Jtvec(m,Jv)

            JtJdiag = Utils.diagEst(JtJv,len(m),k=self.k)
            JtJdiag = JtJdiag / max(JtJdiag)

            self.reg.wght = JtJdiag<|MERGE_RESOLUTION|>--- conflicted
+++ resolved
@@ -1,9 +1,5 @@
-<<<<<<< HEAD
-import Utils
-=======
 from __future__ import print_function
 from . import Utils
->>>>>>> f8b0ea53
 import numpy as np
 
 class InversionDirective(object):
@@ -21,11 +17,7 @@
     @inversion.setter
     def inversion(self, i):
         if getattr(self,'_inversion',None) is not None:
-<<<<<<< HEAD
-            print 'Warning: InversionDirective {0!s} has switched to a new inversion.'.format(self.__name__)
-=======
             print('Warning: InversionDirective {0!s} has switched to a new inversion.'.format(self.__name__))
->>>>>>> f8b0ea53
         self._inversion = i
 
     @property
@@ -78,11 +70,7 @@
     def inversion(self, i):
         if self.inversion is i: return
         if getattr(self,'_inversion',None) is not None:
-<<<<<<< HEAD
-            print 'Warning: {0!s} has switched to a new inversion.'.format(self.__name__)
-=======
             print('Warning: {0!s} has switched to a new inversion.'.format(self.__name__))
->>>>>>> f8b0ea53
         for d in self.dList:
             d.inversion = i
         self._inversion = i
@@ -155,11 +143,7 @@
 
     def endIter(self):
         if self.opt.iter > 0 and self.opt.iter % self.coolingRate == 0:
-<<<<<<< HEAD
-            if self.debug: print 'BetaSchedule is cooling Beta. Iteration: {0:d}'.format(self.opt.iter)
-=======
             if self.debug: print('BetaSchedule is cooling Beta. Iteration: {0:d}'.format(self.opt.iter))
->>>>>>> f8b0ea53
             self.invProb.beta /= self.coolingFactor
 
 
@@ -210,11 +194,7 @@
     """SaveModelEveryIteration"""
 
     def initialize(self):
-<<<<<<< HEAD
-        print "SimPEG.SaveModelEveryIteration will save your models as: '###-{0!s}.npy'".format(self.fileName)
-=======
         print("SimPEG.SaveModelEveryIteration will save your models as: '###-{0!s}.npy'".format(self.fileName))
->>>>>>> f8b0ea53
 
     def endIter(self):
         np.save('{0:03d}-{1!s}'.format(self.opt.iter, self.fileName), self.opt.xc)
@@ -224,11 +204,7 @@
     """SaveModelEveryIteration"""
 
     def initialize(self):
-<<<<<<< HEAD
-        print "SimPEG.SaveOutputEveryIteration will save your inversion progress as: '###-{0!s}.txt'".format(self.fileName)
-=======
         print("SimPEG.SaveOutputEveryIteration will save your inversion progress as: '###-{0!s}.txt'".format(self.fileName))
->>>>>>> f8b0ea53
         f = open(self.fileName+'.txt', 'w')
         f.write("  #     beta     phi_d     phi_m       f\n")
         f.close()
@@ -239,21 +215,14 @@
         f.close()
 
 class SaveOutputDictEveryIteration(SaveEveryIteration):
-<<<<<<< HEAD
-    """SaveOutputDictEveryIteration"""
-
-
-    def initialize(self):
-        print "SimPEG.SaveOutputDictEveryIteration will save your inversion progress as dictionary: '###-{0!s}.npz'".format(self.fileName)
-=======
     """
     Saves inversion parameters at every iteraion.
 
 
     """
+
     def initialize(self):
         print("SimPEG.SaveOutputDictEveryIteration will save your inversion progress as dictionary: '###-{0!s}.npz'".format(self.fileName))
->>>>>>> f8b0ea53
 
     def endIter(self):
 
@@ -346,24 +315,15 @@
             self.reg.l2model = self.invProb.curModel
             self.reg.curModel = self.invProb.curModel
 
-<<<<<<< HEAD
-            print "L[p qx qy qz]-norm : " + str(self.reg.norms)
-            print "eps_p: " + str(self.reg.eps_p) + " eps_q: " + str(self.reg.eps_q)
-=======
             print("L[p qx qy qz]-norm : " + str(self.reg.norms))
             print("eps_p: " + str(self.reg.eps_p) + " eps_q: " + str(self.reg.eps_q))
->>>>>>> f8b0ea53
 
             if getattr(self, 'f_old', None) is None:
                 self.f_old = self.reg.eval(self.invProb.curModel)#self.invProb.evalFunction(self.invProb.curModel, return_g=False, return_H=False)
 
         # Beta Schedule
         if self.opt.iter > 0 and self.opt.iter % self.coolingRate == 0:
-<<<<<<< HEAD
-            if self.debug: print 'BetaSchedule is cooling Beta. Iteration: {0:d}'.format(self.opt.iter)
-=======
             if self.debug: print('BetaSchedule is cooling Beta. Iteration: {0:d}'.format(self.opt.iter))
->>>>>>> f8b0ea53
             self.invProb.beta /= self.coolingFactor
 
 
@@ -375,19 +335,11 @@
             phim_new = self.reg.eval(self.invProb.curModel)
             self.f_change = np.abs(self.f_old - phim_new) / self.f_old
 
-<<<<<<< HEAD
-            print "Regularization decrease: {0:6.3e}".format((self.f_change))
-
-            # Check for maximum number of IRLS cycles
-            if self.IRLSiter == self.maxIRLSiter:
-                print "Reach maximum number of IRLS cycles: {0:d}".format(self.maxIRLSiter)
-=======
             print("Regularization decrease: {0:6.3e}".format((self.f_change)))
 
             # Check for maximum number of IRLS cycles
             if self.IRLSiter == self.maxIRLSiter:
                 print("Reach maximum number of IRLS cycles: {0:d}".format(self.maxIRLSiter))
->>>>>>> f8b0ea53
                 self.opt.stopNextIteration = True
                 return
 
