<<<<<<< HEAD
from SimPEG import Survey, Problem, Utils, np, sp
from SimPEG.EM.Utils.EMUtils import omega
from SimPEG.Utils import Zero, Identity
=======
import numpy as np
import scipy.sparse as sp
import SimPEG
from SimPEG import Utils
from SimPEG.EM.Utils import omega
>>>>>>> 134c163c


class Fields(SimPEG.Problem.Fields):
    """Fancy Field Storage for a FDEM survey."""
    knownFields = {}
    dtype = complex

class Fields_e(Fields):
    knownFields = {'eSolution':'E'}
    aliasFields = {
                    'e' : ['eSolution','E','_e'],
                    'ePrimary' : ['eSolution','E','_ePrimary'],
                    'eSecondary' : ['eSolution','E','_eSecondary'],
                    'b' : ['eSolution','F','_b'],
                    'bPrimary' : ['eSolution','F','_bPrimary'],
                    'bSecondary' : ['eSolution','F','_bSecondary']
                  }

    def __init__(self,mesh,survey,**kwargs):
        Fields.__init__(self,mesh,survey,**kwargs)

    def startup(self):
        self.prob = self.survey.prob
        self._edgeCurl = self.survey.prob.mesh.edgeCurl

    def _ePrimary(self, eSolution, srcList):
        ePrimary = np.zeros_like(eSolution)
        for i, src in enumerate(srcList):
            ep = src.ePrimary(self.prob)
            if ep is not None:
                ePrimary[:,i] = ep
        return ePrimary

    def _eSecondary(self, eSolution, srcList):
        return eSolution

    def _e(self, eSolution, srcList):
        return self._ePrimary(eSolution,srcList) + self._eSecondary(eSolution,srcList)

    def _eDeriv_u(self, src, v, adjoint = False):
        return Identity()*v

    def _eDeriv_m(self, src, v, adjoint = False):
        # assuming primary does not depend on the model
        return Zero()

    def _bPrimary(self, eSolution, srcList):
        bPrimary = np.zeros([self._edgeCurl.shape[0],eSolution.shape[1]],dtype = complex)
        for i, src in enumerate(srcList):
            bp = src.bPrimary(self.prob)
            if bp is not None:
                bPrimary[:,i] += bp
        return bPrimary

    def _bSecondary(self, eSolution, srcList):
        C = self._edgeCurl
        b = (C * eSolution)
        for i, src in enumerate(srcList):
            b[:,i] *= - 1./(1j*omega(src.freq))
            S_m, _ = src.eval(self.prob)
            if S_m is not None:
                b[:,i] += 1./(1j*omega(src.freq)) * S_m
        return b

    def _bSecondaryDeriv_u(self, src, v, adjoint = False):
        C = self._edgeCurl
        if adjoint:
            return - 1./(1j*omega(src.freq)) * (C.T * v)
        return - 1./(1j*omega(src.freq)) * (C * v)

    def _bSecondaryDeriv_m(self, src, v, adjoint = False):
        S_mDeriv, _ = src.evalDeriv(self.prob, adjoint)
        S_mDeriv = S_mDeriv(v)
        # if S_mDeriv is not None:
        return 1./(1j * omega(src.freq)) * S_mDeriv
        # return None

    def _b(self, eSolution, srcList):
        return self._bPrimary(eSolution, srcList) + self._bSecondary(eSolution, srcList)

    def _bDeriv_u(self, src, v, adjoint=False):
        # Primary does not depend on u
        return self._bSecondaryDeriv_u(src, v, adjoint)

    def _bDeriv_m(self, src, v, adjoint=False):
        # Assuming the primary does not depend on the model
        return self._bSecondaryDeriv_m(src, v, adjoint)


class Fields_b(Fields):
    knownFields = {'bSolution':'F'}
    aliasFields = {
                    'b' : ['bSolution','F','_b'],
                    'bPrimary' : ['bSolution','F','_bPrimary'],
                    'bSecondary' : ['bSolution','F','_bSecondary'],
                    'e' : ['bSolution','E','_e'],
                    'ePrimary' : ['bSolution','E','_ePrimary'],
                    'eSecondary' : ['bSolution','E','_eSecondary'],
                  }

    def __init__(self,mesh,survey,**kwargs):
        Fields.__init__(self,mesh,survey,**kwargs)

    def startup(self):
        self.prob = self.survey.prob
        self._edgeCurl = self.survey.prob.mesh.edgeCurl
        self._MeSigmaI = self.survey.prob.MeSigmaI
        self._MfMui = self.survey.prob.MfMui
        self._MeSigmaIDeriv = self.survey.prob.MeSigmaIDeriv
        self._Me = self.survey.prob.Me

    def _bPrimary(self, bSolution, srcList):
        bPrimary = np.zeros_like(bSolution)
        for i, src in enumerate(srcList):
            bp = src.bPrimary(self.prob)
            if bp is not None:
                bPrimary[:,i] = bp
        return bPrimary

    def _bSecondary(self, bSolution, srcList):
        return bSolution

    def _b(self, bSolution, srcList):
        return self._bPrimary(bSolution, srcList) + self._bSecondary(bSolution, srcList)

    def _bDeriv_u(self, src, v, adjoint=False):
        return Identity()*v

    def _bDeriv_m(self, src, v, adjoint=False):
        # assuming primary does not depend on the model
        return Zero()

    def _ePrimary(self, bSolution, srcList):
        ePrimary = np.zeros([self._edgeCurl.shape[1],bSolution.shape[1]],dtype = complex)
        for i,src in enumerate(srcList):
            ep = src.ePrimary(self.prob)
            if ep is not None:
                ePrimary[:,i] = ep
        return ePrimary

    def _eSecondary(self, bSolution, srcList):
        e = self._MeSigmaI * ( self._edgeCurl.T * ( self._MfMui * bSolution))
        for i,src in enumerate(srcList):
            _,S_e = src.eval(self.prob)
            # if S_e is not None:
            e[:,i] += -self._MeSigmaI * S_e
        return e

    def _eSecondaryDeriv_u(self, src, v, adjoint=False):
        if not adjoint:
            return self._MeSigmaI * ( self._edgeCurl.T * ( self._MfMui * v) )
        else:
            return self._MfMui.T * (self._edgeCurl * (self._MeSigmaI.T * v))

    def _eSecondaryDeriv_m(self, src, v, adjoint=False):
        bSolution = self[[src],'bSolution']
        _,S_e = src.eval(self.prob)
        Me = self._Me

        if adjoint:
            Me = Me.T

        w = self._edgeCurl.T * (self._MfMui * bSolution)
        # if S_e is not None:
        w += -Utils.mkvc(Me * S_e,2)

        if not adjoint:
            de_dm = self._MeSigmaIDeriv(w) * v
        elif adjoint:
            de_dm = self._MeSigmaIDeriv(w).T * v

        _, S_eDeriv = src.evalDeriv(self.prob, adjoint)
        Se_Deriv = S_eDeriv(v)

        if Se_Deriv is not None:
            de_dm += -self._MeSigmaI * Se_Deriv

        return de_dm

    def _e(self, bSolution, srcList):
        return self._ePrimary(bSolution, srcList) + self._eSecondary(bSolution, srcList)

    def _eDeriv_u(self, src, v, adjoint=False):
        return self._eSecondaryDeriv_u(src, v, adjoint)

    def _eDeriv_m(self, src, v, adjoint=False):
        # assuming primary doesn't depend on model
        return self._eSecondaryDeriv_m(src, v, adjoint)


class Fields_j(Fields):
    knownFields = {'jSolution':'F'}
    aliasFields = {
                    'j' : ['jSolution','F','_j'],
                    'jPrimary' : ['jSolution','F','_jPrimary'],
                    'jSecondary' : ['jSolution','F','_jSecondary'],
                    'h' : ['jSolution','E','_h'],
                    'hPrimary' : ['jSolution','E','_hPrimary'],
                    'hSecondary' : ['jSolution','E','_hSecondary'],
                  }

    def __init__(self,mesh,survey,**kwargs):
        Fields.__init__(self,mesh,survey,**kwargs)

    def startup(self):
        self.prob = self.survey.prob
        self._edgeCurl = self.survey.prob.mesh.edgeCurl
        self._MeMuI = self.survey.prob.MeMuI
        self._MfRho = self.survey.prob.MfRho
        self._MfRhoDeriv = self.survey.prob.MfRhoDeriv
        self._Me = self.survey.prob.Me

    def _jPrimary(self, jSolution, srcList):
        jPrimary = np.zeros_like(jSolution,dtype = complex)
        for i, src in enumerate(srcList):
            jp = src.jPrimary(self.prob)
            if jp is not None:
                jPrimary[:,i] += jp
        return jPrimary

    def _jSecondary(self, jSolution, srcList):
        return jSolution

    def _j(self, jSolution, srcList):
        return self._jPrimary(jSolution, srcList) + self._jSecondary(jSolution, srcList)

    def _jDeriv_u(self, src, v, adjoint=False):
        return Identity()*v

    def _jDeriv_m(self, src, v, adjoint=False):
        # assuming primary does not depend on the model
        return Zero()

    def _hPrimary(self, jSolution, srcList):
        hPrimary = np.zeros([self._edgeCurl.shape[1],jSolution.shape[1]],dtype = complex)
        for i, src in enumerate(srcList):
            hp = src.hPrimary(self.prob)
            if hp is not None:
                hPrimary[:,i] = hp
        return hPrimary

    def _hSecondary(self, jSolution, srcList):
        h =  self._MeMuI * (self._edgeCurl.T * (self._MfRho * jSolution) )
        for i, src in enumerate(srcList):
            h[:,i] *= -1./(1j*omega(src.freq))
            S_m,_ = src.eval(self.prob)
            if S_m is not None:
                h[:,i] += 1./(1j*omega(src.freq)) * self._MeMuI * (S_m)
        return h

    def _hSecondaryDeriv_u(self, src, v, adjoint=False):
        if not adjoint:
            return  -1./(1j*omega(src.freq)) * self._MeMuI * (self._edgeCurl.T * (self._MfRho * v) )
        elif adjoint:
            return  -1./(1j*omega(src.freq)) * self._MfRho.T * (self._edgeCurl * ( self._MeMuI.T * v))

    def _hSecondaryDeriv_m(self, src, v, adjoint=False):
        jSolution = self[[src],'jSolution']
        MeMuI = self._MeMuI
        C = self._edgeCurl
        MfRho = self._MfRho
        MfRhoDeriv = self._MfRhoDeriv
        Me = self._Me

        if not adjoint:
            hDeriv_m =  -1./(1j*omega(src.freq)) * MeMuI * (C.T * (MfRhoDeriv(jSolution)*v ) )
        elif adjoint:
            hDeriv_m =  -1./(1j*omega(src.freq)) * MfRhoDeriv(jSolution).T * ( C * (MeMuI.T * v ) )

        S_mDeriv,_ = src.evalDeriv(self.prob, adjoint)

        if not adjoint:
            S_mDeriv = S_mDeriv(v)
            # if S_mDeriv is not None:
            hDeriv_m += 1./(1j*omega(src.freq)) * MeMuI * (Me * S_mDeriv)
        elif adjoint:
            S_mDeriv = S_mDeriv(Me.T * (MeMuI.T * v))
            # if S_mDeriv is not None:
            hDeriv_m += 1./(1j*omega(src.freq)) * S_mDeriv
        return hDeriv_m


    def _h(self, jSolution, srcList):
        return self._hPrimary(jSolution, srcList) + self._hSecondary(jSolution, srcList)

    def _hDeriv_u(self, src, v, adjoint=False):
        return self._hSecondaryDeriv_u(src, v, adjoint)

    def _hDeriv_m(self, src, v, adjoint=False):
        # assuming the primary doesn't depend on the model
        return self._hSecondaryDeriv_m(src, v, adjoint)


class Fields_h(Fields):
    knownFields = {'hSolution':'E'}
    aliasFields = {
                    'h' : ['hSolution','E','_h'],
                    'hPrimary' : ['hSolution','E','_hPrimary'],
                    'hSecondary' : ['hSolution','E','_hSecondary'],
                    'j' : ['hSolution','F','_j'],
                    'jPrimary' : ['hSolution','F','_jPrimary'],
                    'jSecondary' : ['hSolution','F','_jSecondary']
                  }

    def __init__(self,mesh,survey,**kwargs):
        Fields.__init__(self,mesh,survey,**kwargs)

    def startup(self):
        self.prob = self.survey.prob
        self._edgeCurl = self.survey.prob.mesh.edgeCurl
        self._MeMuI = self.survey.prob.MeMuI
        self._MfRho = self.survey.prob.MfRho

    def _hPrimary(self, hSolution, srcList):
        hPrimary = np.zeros_like(hSolution,dtype = complex)
        for i, src in enumerate(srcList):
            hp = src.hPrimary(self.prob)
            if hp is not None:
                hPrimary[:,i] += hp
            return hPrimary

    def _hSecondary(self, hSolution, srcList):
        return hSolution

    def _h(self, hSolution, srcList):
        return self._hPrimary(hSolution, srcList) + self._hSecondary(hSolution, srcList)

    def _hDeriv_u(self, src, v, adjoint=False):
        return Identity()*v

    def _hDeriv_m(self, src, v, adjoint=False):
        # assuming primary does not depend on the model
        return Zero()

    def _jPrimary(self, hSolution, srcList):
        jPrimary = np.zeros([self._edgeCurl.shape[0], hSolution.shape[1]], dtype = complex)
        for i, src in enumerate(srcList):
            jp = src.jPrimary(self.prob)
            if jp is not None:
                jPrimary[:,i] = jp
        return jPrimary

    def _jSecondary(self, hSolution, srcList):
        j = self._edgeCurl*hSolution
        for i, src in enumerate(srcList):
            _,S_e = src.eval(self.prob)
            if S_e is not None:
                j[:,i] += -S_e
        return j

    def _jSecondaryDeriv_u(self, src, v, adjoint=False):
        if not adjoint:
            return self._edgeCurl*v
        elif adjoint:
            return self._edgeCurl.T*v

    def _jSecondaryDeriv_m(self, src, v, adjoint=False):
        _,S_eDeriv = src.evalDeriv(self.prob, adjoint)
        S_eDeriv = S_eDeriv(v)
        # if S_eDeriv is not None:
        return -S_eDeriv
        # return None

    def _j(self, hSolution, srcList):
        return self._jPrimary(hSolution, srcList) + self._jSecondary(hSolution, srcList)

    def _jDeriv_u(self, src, v, adjoint=False):
        return self._jSecondaryDeriv_u(src,v,adjoint)

    def _jDeriv_m(self, src, v, adjoint=False):
        # assuming the primary does not depend on the model
        return self._jSecondaryDeriv_m(src,v,adjoint)<|MERGE_RESOLUTION|>--- conflicted
+++ resolved
@@ -1,14 +1,9 @@
-<<<<<<< HEAD
-from SimPEG import Survey, Problem, Utils, np, sp
-from SimPEG.EM.Utils.EMUtils import omega
-from SimPEG.Utils import Zero, Identity
-=======
 import numpy as np
 import scipy.sparse as sp
 import SimPEG
 from SimPEG import Utils
 from SimPEG.EM.Utils import omega
->>>>>>> 134c163c
+from SimPEG.Utils import Zero, Identity
 
 
 class Fields(SimPEG.Problem.Fields):
@@ -38,8 +33,7 @@
         ePrimary = np.zeros_like(eSolution)
         for i, src in enumerate(srcList):
             ep = src.ePrimary(self.prob)
-            if ep is not None:
-                ePrimary[:,i] = ep
+            ePrimary[:,i] += ep
         return ePrimary
 
     def _eSecondary(self, eSolution, srcList):
@@ -124,8 +118,8 @@
         bPrimary = np.zeros_like(bSolution)
         for i, src in enumerate(srcList):
             bp = src.bPrimary(self.prob)
-            if bp is not None:
-                bPrimary[:,i] = bp
+            # if bp is not None:
+            bPrimary[:,i] += bp
         return bPrimary
 
     def _bSecondary(self, bSolution, srcList):
@@ -146,7 +140,7 @@
         for i,src in enumerate(srcList):
             ep = src.ePrimary(self.prob)
             if ep is not None:
-                ePrimary[:,i] = ep
+                ePrimary[:,i] += ep
         return ePrimary
 
     def _eSecondary(self, bSolution, srcList):
@@ -225,8 +219,7 @@
         jPrimary = np.zeros_like(jSolution,dtype = complex)
         for i, src in enumerate(srcList):
             jp = src.jPrimary(self.prob)
-            if jp is not None:
-                jPrimary[:,i] += jp
+            jPrimary[:,i] += jp
         return jPrimary
 
     def _jSecondary(self, jSolution, srcList):
@@ -246,8 +239,7 @@
         hPrimary = np.zeros([self._edgeCurl.shape[1],jSolution.shape[1]],dtype = complex)
         for i, src in enumerate(srcList):
             hp = src.hPrimary(self.prob)
-            if hp is not None:
-                hPrimary[:,i] = hp
+            hPrimary[:,i] += hp
         return hPrimary
 
     def _hSecondary(self, jSolution, srcList):
@@ -255,8 +247,7 @@
         for i, src in enumerate(srcList):
             h[:,i] *= -1./(1j*omega(src.freq))
             S_m,_ = src.eval(self.prob)
-            if S_m is not None:
-                h[:,i] += 1./(1j*omega(src.freq)) * self._MeMuI * (S_m)
+            h[:,i] += 1./(1j*omega(src.freq)) * self._MeMuI * (S_m)
         return h
 
     def _hSecondaryDeriv_u(self, src, v, adjoint=False):
@@ -282,11 +273,9 @@
 
         if not adjoint:
             S_mDeriv = S_mDeriv(v)
-            # if S_mDeriv is not None:
             hDeriv_m += 1./(1j*omega(src.freq)) * MeMuI * (Me * S_mDeriv)
         elif adjoint:
             S_mDeriv = S_mDeriv(Me.T * (MeMuI.T * v))
-            # if S_mDeriv is not None:
             hDeriv_m += 1./(1j*omega(src.freq)) * S_mDeriv
         return hDeriv_m
 
@@ -326,8 +315,7 @@
         hPrimary = np.zeros_like(hSolution,dtype = complex)
         for i, src in enumerate(srcList):
             hp = src.hPrimary(self.prob)
-            if hp is not None:
-                hPrimary[:,i] += hp
+            hPrimary[:,i] += hp
             return hPrimary
 
     def _hSecondary(self, hSolution, srcList):
@@ -347,16 +335,14 @@
         jPrimary = np.zeros([self._edgeCurl.shape[0], hSolution.shape[1]], dtype = complex)
         for i, src in enumerate(srcList):
             jp = src.jPrimary(self.prob)
-            if jp is not None:
-                jPrimary[:,i] = jp
+            jPrimary[:,i] += jp
         return jPrimary
 
     def _jSecondary(self, hSolution, srcList):
         j = self._edgeCurl*hSolution
         for i, src in enumerate(srcList):
             _,S_e = src.eval(self.prob)
-            if S_e is not None:
-                j[:,i] += -S_e
+            j[:,i] += -S_e
         return j
 
     def _jSecondaryDeriv_u(self, src, v, adjoint=False):
@@ -368,9 +354,7 @@
     def _jSecondaryDeriv_m(self, src, v, adjoint=False):
         _,S_eDeriv = src.evalDeriv(self.prob, adjoint)
         S_eDeriv = S_eDeriv(v)
-        # if S_eDeriv is not None:
         return -S_eDeriv
-        # return None
 
     def _j(self, hSolution, srcList):
         return self._jPrimary(hSolution, srcList) + self._jSecondary(hSolution, srcList)
