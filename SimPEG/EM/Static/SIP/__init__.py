--- conflicted
+++ resolved
@@ -2,10 +2,4 @@
 from .ProblemSIP_2D import Problem2D_CC, Problem2D_N
 from .SurveySIP import Survey, Data
 from . import SrcSIP as Src #Pole
-<<<<<<< HEAD
-from . import RxSIP as Rx
-from .Regularization import MultiRegularization
-from .Directives import UpdateSensWeighting
-=======
-from . import RxSIP as Rx
->>>>>>> 8d72c99e
+from . import RxSIP as Rx