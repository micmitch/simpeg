<<<<<<< HEAD
=======
from __future__ import division, print_function
>>>>>>> f8b0ea53
import SimPEG
from SimPEG import np, Utils
from SimPEG.Utils import Zero, Identity
from scipy.constants import mu_0
from SimPEG.EM.Utils import *
<<<<<<< HEAD
import SrcTDEM as Src
=======
from . import SrcTDEM as Src
>>>>>>> f8b0ea53


####################################################
# Receivers
####################################################

class Rx(SimPEG.Survey.BaseTimeRx):

    knownRxTypes = {
                    'ex': ['e', 'Ex', 'N'],
                    'ey': ['e', 'Ey', 'N'],
                    'ez': ['e', 'Ez', 'N'],

                    'bx': ['b', 'Fx', 'N'],
                    'by': ['b', 'Fy', 'N'],
                    'bz': ['b', 'Fz', 'N'],

                    'dbxdt': ['b', 'Fx', 'CC'],
                    'dbydt': ['b', 'Fy', 'CC'],
                    'dbzdt': ['b', 'Fz', 'CC'],
                   }

    def __init__(self, locs, times, rxType):
        SimPEG.Survey.BaseTimeRx.__init__(self, locs, times, rxType)

    @property
    def projField(self):
        """Field Type projection (e.g. e b ...)"""
        return self.knownRxTypes[self.rxType][0]

    @property
    def projGLoc(self):
        """Grid Location projection (e.g. Ex Fy ...)"""
        return self.knownRxTypes[self.rxType][1]

    @property
    def projTLoc(self):
        """Time Location projection (e.g. CC N)"""
        return self.knownRxTypes[self.rxType][2]

    def getTimeP(self, timeMesh):
        """
            Returns the time projection matrix.

            .. note::

                This is not stored in memory, but is created on demand.
        """
        if self.rxType in ['dbxdt', 'dbydt', 'dbzdt']:
<<<<<<< HEAD
            return timeMesh.getInterpolationMat(self.times, self.projTLoc)*timeMesh.faceDiv
=======
            return timeMesh.getInterpolationMat(self.times,
                                                self.projTLoc)*timeMesh.faceDiv
>>>>>>> f8b0ea53
        else:
            return timeMesh.getInterpolationMat(self.times, self.projTLoc)

    def eval(self, src, mesh, timeMesh, u):
        P = self.getP(mesh, timeMesh)
        u_part = Utils.mkvc(u[src, self.projField, :])
        return P*u_part

    def evalDeriv(self, src, mesh, timeMesh, v, adjoint=False):
        P = self.getP(mesh, timeMesh)
        if not adjoint:
<<<<<<< HEAD
            return P * v #Utils.mkvc(v[src, self.projField+'Deriv', :])
        elif adjoint:
            # dP_dF_T = P.T * v #[src, self]
            # newshape = (len(dP_dF_T)/timeMesh.nN, timeMesh.nN )
            return P.T * v #np.reshape(dP_dF_T, newshape, order='F')
=======
            return P * v # Utils.mkvc(v[src, self.projField+'Deriv', :])
        elif adjoint:
            # dP_dF_T = P.T * v #[src, self]
            # newshape = (len(dP_dF_T)/timeMesh.nN, timeMesh.nN )
            return P.T * v # np.reshape(dP_dF_T, newshape, order='F')
>>>>>>> f8b0ea53


####################################################
# Survey
####################################################

class Survey(SimPEG.Survey.BaseSurvey):
    """
    Time domain electromagnetic survey
    """

    srcPair = Src.BaseSrc
    rxPair = Rx

    def __init__(self, srcList, **kwargs):
        # Sort these by frequency
        self.srcList = srcList
        SimPEG.Survey.BaseSurvey.__init__(self, **kwargs)

    def eval(self, u):
        data = SimPEG.Survey.Data(self)
        for src in self.srcList:
            for rx in src.rxList:
                data[src, rx] = rx.eval(src, self.mesh, self.prob.timeMesh, u)
        return data

    def evalDeriv(self, u, v=None, adjoint=False):
        raise Exception('Use Receivers to project fields deriv.')
<<<<<<< HEAD
        # assert v is not None, 'v to multiply must be provided.'

        # if not adjoint:
        #     data = SimPEG.Survey.Data(self)
        #     for src in self.srcList:
        #         for rx in src.rxList:
        #             data[src, rx] = rx.evalDeriv(src, self.mesh, self.prob.timeMesh, u, v)
        #     return data
        # else:
        #     f = FieldsTDEM(self.mesh, self)
        #     for src in self.srcList:
        #         for rx in src.rxList:
        #             Ptv = rx.evalDeriv(src, self.mesh, self.prob.timeMesh, u, v, adjoint=True)
        #             Ptv = Ptv.reshape((-1, self.prob.timeMesh.nN), order='F')
        #             if rx.projField not in f: # first time we are projecting
        #                 f[src, rx.projField, :] = Ptv
        #             else: # there are already fields, so let's add to them!
        #                 f[src, rx.projField, :] += Ptv
        #     return f
=======
>>>>>>> f8b0ea53

<|MERGE_RESOLUTION|>--- conflicted
+++ resolved
@@ -1,17 +1,10 @@
-<<<<<<< HEAD
-=======
 from __future__ import division, print_function
->>>>>>> f8b0ea53
 import SimPEG
 from SimPEG import np, Utils
 from SimPEG.Utils import Zero, Identity
 from scipy.constants import mu_0
 from SimPEG.EM.Utils import *
-<<<<<<< HEAD
-import SrcTDEM as Src
-=======
 from . import SrcTDEM as Src
->>>>>>> f8b0ea53
 
 
 ####################################################
@@ -61,12 +54,8 @@
                 This is not stored in memory, but is created on demand.
         """
         if self.rxType in ['dbxdt', 'dbydt', 'dbzdt']:
-<<<<<<< HEAD
-            return timeMesh.getInterpolationMat(self.times, self.projTLoc)*timeMesh.faceDiv
-=======
             return timeMesh.getInterpolationMat(self.times,
                                                 self.projTLoc)*timeMesh.faceDiv
->>>>>>> f8b0ea53
         else:
             return timeMesh.getInterpolationMat(self.times, self.projTLoc)
 
@@ -78,19 +67,11 @@
     def evalDeriv(self, src, mesh, timeMesh, v, adjoint=False):
         P = self.getP(mesh, timeMesh)
         if not adjoint:
-<<<<<<< HEAD
-            return P * v #Utils.mkvc(v[src, self.projField+'Deriv', :])
-        elif adjoint:
-            # dP_dF_T = P.T * v #[src, self]
-            # newshape = (len(dP_dF_T)/timeMesh.nN, timeMesh.nN )
-            return P.T * v #np.reshape(dP_dF_T, newshape, order='F')
-=======
             return P * v # Utils.mkvc(v[src, self.projField+'Deriv', :])
         elif adjoint:
             # dP_dF_T = P.T * v #[src, self]
             # newshape = (len(dP_dF_T)/timeMesh.nN, timeMesh.nN )
             return P.T * v # np.reshape(dP_dF_T, newshape, order='F')
->>>>>>> f8b0ea53
 
 
 ####################################################
@@ -119,26 +100,4 @@
 
     def evalDeriv(self, u, v=None, adjoint=False):
         raise Exception('Use Receivers to project fields deriv.')
-<<<<<<< HEAD
-        # assert v is not None, 'v to multiply must be provided.'
 
-        # if not adjoint:
-        #     data = SimPEG.Survey.Data(self)
-        #     for src in self.srcList:
-        #         for rx in src.rxList:
-        #             data[src, rx] = rx.evalDeriv(src, self.mesh, self.prob.timeMesh, u, v)
-        #     return data
-        # else:
-        #     f = FieldsTDEM(self.mesh, self)
-        #     for src in self.srcList:
-        #         for rx in src.rxList:
-        #             Ptv = rx.evalDeriv(src, self.mesh, self.prob.timeMesh, u, v, adjoint=True)
-        #             Ptv = Ptv.reshape((-1, self.prob.timeMesh.nN), order='F')
-        #             if rx.projField not in f: # first time we are projecting
-        #                 f[src, rx.projField, :] = Ptv
-        #             else: # there are already fields, so let's add to them!
-        #                 f[src, rx.projField, :] += Ptv
-        #     return f
-=======
->>>>>>> f8b0ea53
-
