--- conflicted
+++ resolved
@@ -1,13 +1,7 @@
-<<<<<<< HEAD
-import numpy as np
-from SimPEG import Mesh, Maps, Utils, SolverLU
-from SimPEG.EM import FDEM, Analytics, mu_0
-=======
 from __future__ import print_function
 import numpy as np
 from SimPEG import Mesh, Maps, Utils, SolverLU
 from SimPEG.EM import FDEM, Analytics
->>>>>>> f8b0ea53
 import time
 
 try:
@@ -88,15 +82,9 @@
     dsz = -300  # down-hole z source location
     src_loc = np.r_[0., 0., dsz]
     inf_loc = np.r_[0., 0., 1e4]
-<<<<<<< HEAD
-
-    print 'Skin Depth: ', [(500./np.sqrt(sigmaback*_)) for _ in freqs]
-
-=======
 
     print('Skin Depth: ', [(500./np.sqrt(sigmaback*_)) for _ in freqs])
 
->>>>>>> f8b0ea53
     # ------------------ MESH ------------------
     # fine cells near well bore
     csx1, csx2 = 2e-3, 60.
@@ -132,13 +120,8 @@
     # Mesh
     mesh = Mesh.CylMesh([hx, 1., hz], [0., 0., -np.sum(hz[:npadzu+ncz-nza])])
 
-<<<<<<< HEAD
-    print 'Mesh Extent xmax: {0:f},: zmin: {1:f}, zmax: {2:f}'.format(mesh.vectorCCx.max(), mesh.vectorCCz.min(), mesh.vectorCCz.max())
-    print 'Number of cells', mesh.nC
-=======
     print('Mesh Extent xmax: {0:f},: zmin: {1:f}, zmax: {2:f}'.format(mesh.vectorCCx.max(), mesh.vectorCCz.min(), mesh.vectorCCz.max()))
     print('Number of cells', mesh.nC)
->>>>>>> f8b0ea53
 
     if plotIt is True:
         fig, ax = plt.subplots(1, 1, figsize=(6, 4))
@@ -277,11 +260,7 @@
     # integrate to get z-current inside casing
     inds_inx = ((mesh.gridFz[:, 0] >= casing_a) &
                 (mesh.gridFz[:, 0] <= casing_b))
-<<<<<<< HEAD
-    inds_inz = (mesh.gridFz[:, 2] >= dsz )     & (mesh.gridFz[:, 2] <= 0)
-=======
     inds_inz = (mesh.gridFz[:, 2] >= dsz ) & (mesh.gridFz[:, 2] <= 0)
->>>>>>> f8b0ea53
     inds_fz = inds_inx & inds_inz
 
     indsx = [False]*mesh.nFx
@@ -291,15 +270,9 @@
     in1_in = in1[np.r_[inds]]
     z_in = mesh.gridFz[inds_fz, 2]
 
-<<<<<<< HEAD
-    in0_in = in0_in.reshape([in0_in.shape[0]/3, 3])
-    in1_in = in1_in.reshape([in1_in.shape[0]/3, 3])
-    z_in = z_in.reshape([z_in.shape[0]/3, 3])
-=======
     in0_in = in0_in.reshape([in0_in.shape[0]//3, 3])
     in1_in = in1_in.reshape([in1_in.shape[0]//3, 3])
     z_in = z_in.reshape([z_in.shape[0]//3, 3])
->>>>>>> f8b0ea53
 
     I0 = in0_in.sum(1).real
     I1 = in1_in.sum(1).real
