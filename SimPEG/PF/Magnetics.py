--- conflicted
+++ resolved
@@ -74,12 +74,7 @@
 
             if self.modelType == 'amplitude':
 
-<<<<<<< HEAD
-        u = self.fwr_ind(m=self.chiMap*m)
-        # rem = self.rem
-=======
                 fields = self.calcAmpData(fields.astype(np.float64))
->>>>>>> b4e8881f
 
         return fields.astype(np.float64)
 
@@ -107,30 +102,14 @@
             self._G = self.Intrgl_Fwr_Op(magType=self.magType,
                                          rx_type=self.rx_type)
 
-<<<<<<< HEAD
-    @property
-    def modelMap(self):
-        """
-            Call for general mapping of the problem
-        """
-        return self.chiMap
-
-    def getJ(self, m, f=None):
-=======
         return self._G
 
     @property
     def nD(self):
->>>>>>> b4e8881f
         """
             Number of data
         """
-<<<<<<< HEAD
-        dmudm = self.chiMap.deriv(m)
-        return self.G*dmudm
-=======
         self._nD = self.survey.srcField.rxList[0].locs.shape[0]
->>>>>>> b4e8881f
 
         return self._nD
 
