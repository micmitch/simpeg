from .matutils import mkvc, ndgrid
import numpy as np
<<<<<<< HEAD
from scipy.interpolate import griddata, interp1d, interp2d, NearestNDInterpolator
import numpy as np
import scipy.sparse as sp
from scipy.sparse.linalg import bicgstab
from scipy.spatial import cKDTree
import discretize as Mesh
from discretize.utils import closestPoints, kron3, speye
=======
from scipy.interpolate import griddata, interp1d
from scipy.interpolate import NearestNDInterpolator, LinearNDInterpolator
from scipy.spatial import cKDTree
import scipy.sparse as sp
>>>>>>> 18336c10


def surface2ind_topo(mesh, topo, gridLoc='CC', method='nearest',
                     fill_value=np.nan):
    """
    Get active indices from topography

    Parameters
    ----------

    :param TensorMesh mesh: TensorMesh object on which to discretize topography
    :param numpy.ndarray topo: [X,Y,Z] topographic data
    :param str gridLoc: 'CC' or 'N'. Default is 'CC'.
                        Discretize the topography
                        on cells-center 'CC' or nodes 'N'
    :param str method: 'nearest' or 'linear' or 'cubic'. Default is 'nearest'.
                       Interpolation method for the topographic data
    :param float fill_value: default is np.nan. Filling value for extrapolation

    Returns
    -------

    :param numpy.array actind: index vector for the active cells on the mesh
                               below the topography
    """

    if mesh.dim == 3:

        if gridLoc == 'CC':

            if mesh._meshType in ['TREE']:

                if method == 'nearest':
                    F = NearestNDInterpolator(topo[:, :2], topo[:, 2])

                else:
                    F = interp2d(topo[:, 0], topo[:, 1], topo[:, 2])

                # actind = np.zeros(mesh.nC, dtype='bool')

                # Fetch elevation at all points
                zTopo = F(mesh.gridCC[:, :2])
                # for ii, ind in enumerate(mesh._sortedCells):
                actind = mesh.gridCC[:, 2] < zTopo

            else:
                XY = ndgrid(mesh.vectorCCx, mesh.vectorCCy)
                Zcc = mesh.gridCC[:, 2].reshape((np.prod(mesh.vnC[:2]),
                                                 mesh.nCz),
                                                order='F')

                gridTopo = griddata(topo[:, :2], topo[:, 2], XY,
                                    method=method,
                                    fill_value=fill_value)

                actind = [gridTopo >= Zcc[:, ixy]
                          for ixy in range(np.prod(mesh.vnC[2]))]

                actind = np.hstack(actind)

        elif gridLoc == 'N':

            if mesh._meshType not in ['TENSOR', 'CYL', 'BASETENSOR']:
                raise NotImplementedError('Nodal surface2ind_topo not ' +
                                          'implemented for' +
                                          '{0!s} mesh'.format(mesh._meshType))

            XY = ndgrid(mesh.vectorNx, mesh.vectorNy)
            gridTopo = griddata(topo[:, :2], topo[:, 2], XY,
                                method=method,
                                fill_value=fill_value)

            gridTopo = gridTopo.reshape(mesh.vnN[:2], order='F')

            # TODO: this will only work for tensor meshes
            Nz = mesh.vectorNz[1:]
            actind = np.array([False]*mesh.nC).reshape(mesh.vnC, order='F')

            for ii in range(mesh.nCx):
                for jj in range(mesh.nCy):
                    actind[ii, jj, :] = [np.all(gridTopo[ii:ii+2, jj:jj+2] >=
                                                Nz[kk])
                                         for kk in range(len(Nz))]

    elif mesh.dim == 2:
        Ftopo = interp1d(topo[:, 0], topo[:, 1], fill_value='extrapolate',
                             kind=method)
        if gridLoc == 'CC':
            gridTopo = Ftopo(mesh.gridCC[:, 0])
            actind = mesh.gridCC[:, 1] <= gridTopo

        elif gridLoc == 'N':

            gridTopo = Ftopo(mesh.vectorNx)
            if mesh._meshType not in ['TENSOR', 'CYL', 'BASETENSOR']:
                raise NotImplementedError('Nodal surface2ind_topo not' +
                                          'implemented for {0!s} ' +
                                          'mesh'.format(mesh._meshType))

            # TODO: this will only work for tensor meshes
            Ny = mesh.vectorNy[1:]
            actind = np.array([False]*mesh.nC).reshape(mesh.vnC, order='F')

            for ii in range(mesh.nCx):
                actind[ii, :] = [np.all(gridTopo[ii: ii+2] > Ny[kk])
                                 for kk in range(len(Ny))]

    else:
        raise NotImplementedError('surface2ind_topo not implemented' +
                                  ' for 1D mesh')

    return mkvc(actind)


def tileSurveyPoints(locs, maxNpoints):
    """
        Function to tile an survey points into smaller square subsets of points

        :param numpy.ndarray locs: n x 2 array of locations [x,y]
        :param integer maxNpoints: maximum number of points in each tile

        RETURNS:
        :param numpy.ndarray: Return a list of arrays  for the SW and NE
                            limits of each tiles

    """

    # Initialize variables
    nNx = 2
    nNy = 1
    nObs = 1e+8
    countx = 0
    county = 0
    xlim = [locs[:, 0].min(), locs[:, 0].max()]
    ylim = [locs[:, 1].min(), locs[:, 1].max()]

    # Refine the brake recursively
    while nObs > maxNpoints:

        nObs = 0

        if countx > county:
            nNx += 1
        else:
            nNy += 1

        countx = 0
        county = 0
        xtiles = np.linspace(xlim[0], xlim[1], nNx)
        ytiles = np.linspace(ylim[0], ylim[1], nNy)

        # Remove tiles without points in
        filt = np.ones((nNx-1)*(nNy-1), dtype='bool')

        for ii in range(xtiles.shape[0]-1):
            for jj in range(ytiles.shape[0]-1):
                # Mask along x axis
                maskx = np.all([locs[:, 0] >= xtiles[ii],
                               locs[:, 0] <= xtiles[int(ii+1)]], axis=0)

                # Mask along y axis
                masky = np.all([locs[:, 1] >= ytiles[jj],
                               locs[:, 1] <= ytiles[int(jj+1)]], axis=0)

                # Remember which axis has the most points (for next split)
                countx = np.max([np.sum(maskx), countx])
                county = np.max([np.sum(masky), county])

                # Full mask
                mask = np.all([maskx, masky], axis=0)
                nObs = np.max([nObs, np.sum(mask)])

                # Check if at least one point is picked
                if np.sum(mask) == 0:
                    filt[jj + ii*(nNy-1)] = False

    x1, x2 = xtiles[:-1], xtiles[1:]
    y1, y2 = ytiles[:-1], ytiles[1:]

    X1, Y1 = np.meshgrid(x1, y1)
    xy1 = np.c_[mkvc(X1)[filt], mkvc(Y1)[filt]]
    X2, Y2 = np.meshgrid(x2, y2)
    xy2 = np.c_[mkvc(X2)[filt], mkvc(Y2)[filt]]

    return [xy1, xy2]


def meshBuilder(xyz, h, padDist, meshGlobal=None,
                expFact=1.3,
                meshType='TENSOR',
                verticalAlignment='top'):
    """
        Function to quickly generate a Tensor mesh
        given a cloud of xyz points, finest core cell size
        and padding distance.
        If a meshGlobal is provided, the core cells will be centered
        on the underlaying mesh to reduce interpolation errors.

        :param numpy.ndarray xyz: n x 3 array of locations [x, y, z]
        :param numpy.ndarray h: 1 x 3 cell size for the core mesh
        :param numpy.ndarray padDist: 2 x 3 padding distances [W,E,S,N,Down,Up]
        [OPTIONAL]
        :object SimPEG.Mesh: Base mesh used to shift the new mesh for overlap
        :param float expFact: Expension factor for padding cells [1.3]
        :param string meshType: Specify output mesh type: "TensorMesh"

        RETURNS:
        :object SimPEG.Mesh: Mesh object

    """

    assert meshType in ['TENSOR', 'TREE'], ('Revise meshType. Only ' +
                                            ' TENSOR | TREE mesh ' +
                                            'are implemented')

    # Get extent of points
    limx = np.r_[xyz[:, 0].max(), xyz[:, 0].min()]
    limy = np.r_[xyz[:, 1].max(), xyz[:, 1].min()]
    limz = np.r_[xyz[:, 2].max(), xyz[:, 2].min()]

    # Get center of the mesh
    midX = np.mean(limx)
    midY = np.mean(limy)

    if verticalAlignment == 'center':
        midZ = np.mean(limz)
    else:
        midZ = limz[0]

    nCx = int(limx[0]-limx[1]) / h[0]
    nCy = int(limy[0]-limy[1]) / h[1]
    nCz = int(limz[0]-limz[1]+int(np.min(np.r_[nCx, nCy])/3)) / h[2]

    if meshType == 'TENSOR':
        # Make sure the core has odd number of cells for centereing
        # on global mesh
        if meshGlobal is not None:
            nCx += 1 - int(nCx % 2)
            nCy += 1 - int(nCy % 2)
            nCz += 1 - int(nCz % 2)

        # Figure out paddings
        def expand(dx, pad):
            L = 0
            nC = 0
            while L < pad:
                nC += 1
                L = np.sum(dx * expFact**(np.asarray(range(nC))+1))

            return nC

        # Figure number of padding cells required to fill the space
        npadEast = expand(h[0], padDist[0, 0])
        npadWest = expand(h[0], padDist[0, 1])
        npadSouth = expand(h[1], padDist[1, 0])
        npadNorth = expand(h[1], padDist[1, 1])
        npadDown = expand(h[2], padDist[2, 0])
        npadUp = expand(h[2], padDist[2, 1])

        # Create discretization
        hx = [(h[0], npadWest, -expFact),
              (h[0], nCx),
              (h[0], npadEast, expFact)]
        hy = [(h[1], npadSouth, -expFact),
              (h[1], nCy), (h[1],
              npadNorth, expFact)]
        hz = [(h[2], npadDown, -expFact),
              (h[2], nCz),
              (h[2], npadUp, expFact)]

        # Create mesh
        mesh = Mesh.TensorMesh([hx, hy, hz], 'CC0')

        # Re-set the mesh at the center of input locations
        # Set origin
        if verticalAlignment == 'center':
            mesh.x0 = [midX-np.sum(mesh.hx)/2., midY-np.sum(mesh.hy)/2., midZ - np.sum(mesh.hz)/2.]
        elif verticalAlignment == 'top':
            mesh.x0 = [midX-np.sum(mesh.hx)/2., midY-np.sum(mesh.hy)/2., midZ - np.sum(mesh.hz)]
        else:
            assert NotImplementedError("verticalAlignment must be 'center' | 'top'")

    elif meshType == 'TREE':

        # Figure out full extent required from input
        extent = np.max(np.r_[nCx * h[0] + padDist[0, :].sum(),
                              nCy * h[1] + padDist[1, :].sum(),
                              nCz * h[2] + padDist[2, :].sum()])

        maxLevel = int(np.log2(extent/h[0]))+1

        # Number of cells at the small octree level
        # For now equal in 3D

        nCx, nCy, nCz = 2**(maxLevel), 2**(maxLevel), 2**(maxLevel)

        # nCy = 2**(int(np.log2(extent/h[1]))+1)
        # nCz = 2**(int(np.log2(extent/h[2]))+1)

        # Define the mesh and origin
        mesh = Mesh.TreeMesh([np.ones(nCx)*h[0],
                              np.ones(nCx)*h[1],
                              np.ones(nCx)*h[2]])

        # Shift mesh if global mesh is used
        center = np.r_[midX, midY, midZ]
        if meshGlobal is not None:

            tree = cKDTree(meshGlobal.gridCC)
            _, ind = tree.query(center, k=1)
            center = meshGlobal.gridCC[ind, :]

        # Set origin
        if verticalAlignment == 'center':
            mesh.x0 = np.r_[
                center[0] - (nCx)*h[0]/2.,
                center[1] - (nCy)*h[1]/2.,
                center[2] - (nCz)*h[2]/2.
            ]
        elif verticalAlignment == 'top':
            mesh.x0 = np.r_[
                center[0] - (nCx)*h[0]/2.,
                center[1] - (nCy)*h[1]/2.,
                center[2] - (nCz)*h[2]
            ]
        else:
            assert NotImplementedError("verticalAlignment must be 'center' | 'top'")

    return mesh


def refineTree(mesh, xyz, finalize=False, dtype="point", nCpad=[1, 1, 1]):

    maxLevel = int(np.log2(mesh.hx.shape[0]))

    if dtype == "point":

        mesh.insert_cells(
            xyz, np.ones(xyz.shape[0])*maxLevel, finalize=False
        )

        stencil = np.r_[
                np.ones(nCpad[0]),
                np.ones(nCpad[1])*2,
                np.ones(nCpad[2])*3
            ]

        # Reflect in the opposite direction
        vec = np.r_[stencil[::-1], 1, stencil]
        vecX, vecY, vecZ = np.meshgrid(vec, vec, vec)
        gridLevel = np.maximum(np.maximum(np.abs(vecX),
                               np.abs(vecY)), np.abs(vecZ))
        gridLevel = np.kron(np.ones((xyz.shape[0], 1)), gridLevel)

        # Grid the coordinates
        vec = np.r_[-np.cumsum(stencil)[::-1], 0, np.cumsum(stencil)]
        vecX, vecY, vecZ = np.meshgrid(vec, vec, vec)
        offset = np.c_[
            mkvc(np.sign(vecX)*np.abs(vecX) * mesh.hx.min()),
            mkvc(np.sign(vecY)*np.abs(vecY) * mesh.hy.min()),
            mkvc(np.sign(vecZ)*np.abs(vecZ) * mesh.hz.min())
        ]

        # Replicate the point locations in each offseted grid points
        newLoc = (
            np.kron(xyz, np.ones((offset.shape[0], 1))) +
            np.kron(np.ones((xyz.shape[0], 1)), offset)
        )

        mesh.insert_cells(
            newLoc, maxLevel-mkvc(gridLevel)+1, finalize=finalize
        )

    elif dtype == 'surface':

        # Get extent of points
        limx = np.r_[xyz[:, 0].max(), xyz[:, 0].min()]
        limy = np.r_[xyz[:, 1].max(), xyz[:, 1].min()]

        F = NearestNDInterpolator(xyz[:, :2], xyz[:, 2])
        zOffset = 0
        # Cycle through the first 3 octree levels
        for ii in range(3):

            dx = mesh.hx.min()*2**ii

            # Horizontal offset
            xyOff = dx * 2

            nCx = int(limx[0]-limx[1] + 2 * xyOff) / dx
            nCy = int(limy[0]-limy[1] + 2 * xyOff) / dx

            # Create a grid at the octree level in xy
            CCx, CCy = np.meshgrid(
                np.linspace(limx[1]-xyOff, limx[0]+xyOff, nCx),
                np.linspace(limy[1]-xyOff, limy[0]+xyOff, nCy)
            )

            z = F(mkvc(CCx), mkvc(CCy))

            for level in range(int(nCpad[ii])):

                mesh.insert_cells(
                    np.c_[mkvc(CCx), mkvc(CCy), z-zOffset], np.ones_like(z)*maxLevel-ii,
                    finalize=False
                )

                zOffset += dx

        if finalize:
            mesh.finalize()

    else:
        NotImplementedError("Only dtype='points' has been implemented")

    return mesh


def minCurvatureInterp(
    locs, data,
    vectorX=None, vectorY=None, vectorZ=None, gridSize=10,
    tol=1e-5, iterMax=None, method='spline'
):
    """
    Interpolate properties with a minimum curvature interpolation
    :param locs:  numpy.array of size n-by-3 of point locations
    :param data: numpy.array of size n-by-m of values to be interpolated
    :param vectorX: numpy.ndarray Gridded locations along x-axis [Default:None]
    :param vectorY: numpy.ndarray Gridded locations along y-axis [Default:None]
    :param vectorZ: numpy.ndarray Gridded locations along z-axis [Default:None]
    :param gridSize: numpy float Grid point seperation in meters [DEFAULT:10]
    :param method: 'relaxation' || 'spline' [Default]
    :param tol: float tol=1e-5 [Default] Convergence criteria
    :param iterMax: int iterMax=None [Default] Maximum number of iterations

    :return: numpy.array of size nC-by-m of interpolated values

    """

    def av_extrap(n):
        """Define 1D averaging operator from cell-centers to nodes."""
        Av = (
            sp.spdiags(
                (0.5 * np.ones((n, 1)) * [1, 1]).T,
                [-1, 0],
                n + 1, n,
                format="csr"
            )
        )
        Av[0, 1], Av[-1, -2] = 0.5, 0.5
        return Av

    def aveCC2F(grid):
        "Construct the averaging operator on cell cell centers to faces."
        if grid.ndim == 1:
            aveCC2F = av_extrap(grid.shape[0])
        elif grid.ndim == 2:
            aveCC2F = sp.vstack((
                sp.kron(speye(grid.shape[1]), av_extrap(grid.shape[0])),
                sp.kron(av_extrap(grid.shape[1]), speye(grid.shape[0]))
            ), format="csr")
        elif grid.ndim == 3:
            aveCC2F = sp.vstack((
                kron3(
                    speye(grid.shape[2]), speye(grid.shape[1]), av_extrap(grid.shape[0])
                ),
                kron3(
                    speye(grid.shape[2]), av_extrap(grid.shape[1]), speye(grid.shape[0])
                ),
                kron3(
                    av_extrap(grid.shape[2]), speye(grid.shape[1]), speye(grid.shape[0])
                )
            ), format="csr")
        return aveCC2F

    assert locs.shape[0] == data.shape[0], ("Number of interpolated locs " +
                                            "must match number of data")

    if vectorY is not None:
        assert locs.shape[1] >= 2, (
                "Found vectorY as an input." +
                " Point locations must contain X and Y coordinates."
            )

    if vectorZ is not None:
        assert locs.shape[1] == 3, (
                "Found vectorZ as an input." +
                " Point locations must contain X, Y and Z coordinates."
            )

    ndim = locs.shape[1]

    # Define a new grid based on data extent
    if vectorX is None:
        xmin, xmax = locs[:, 0].min(), locs[:, 0].max()
        nCx = int((xmax-xmin)/gridSize)
        vectorX = xmin+np.cumsum(np.ones(nCx) * gridSize)

    if vectorY is None and ndim >= 2:
        ymin, ymax = locs[:, 1].min(), locs[:, 1].max()
        nCy = int((ymax-ymin)/gridSize)
        vectorY = ymin+np.cumsum(np.ones(nCy) * gridSize)

    if vectorZ is None and ndim == 3:
        zmin, zmax = locs[:, 2].min(), locs[:, 2].max()
        nCz = int((zmax-zmin)/gridSize)
        vectorZ = zmin+np.cumsum(np.ones(nCz) * gridSize)

    if ndim == 3:
        gridCy, gridCx, gridCz = np.meshgrid(vectorY, vectorX, vectorZ)
        gridCC = np.c_[mkvc(gridCx), mkvc(gridCy), mkvc(gridCz)]
    elif ndim == 2:
        gridCy, gridCx = np.meshgrid(vectorY, vectorX)
        gridCC = np.c_[mkvc(gridCx), mkvc(gridCy)]
    else:
        gridCC = vectorX

    # Build the cKDTree for distance lookup
    tree = cKDTree(locs)
    # Get the grid location
    d, ind = tree.query(gridCC, k=1)

    if data.ndim == 1:
        data = np.c_[data]

    if method == 'relaxation':

        Ave = aveCC2F(gridCx)

        count = 0
        residual = 1.


        m = np.zeros((gridCC.shape[0], data.shape[1]))

        # Begin with neighrest primers
        for ii in range(m.shape[1]):
            # F = NearestNDInterpolator(mesh.gridCC[ijk], data[:, ii])
            m[:, ii] = data[ind, ii]

        while np.all([count < iterMax, residual > tol]):
            for ii in range(m.shape[1]):
                # Reset the closest cell grid to the contraints
                m[d < 1.1*gridSize, ii] = data[ind[d < 1.1*gridSize], ii]
            mtemp = m
            m = Ave.T * (Ave * m)
            residual = np.linalg.norm(m-mtemp)/np.linalg.norm(mtemp)
            count += 1

    elif method == 'spline':

        ndat = locs.shape[0]
        # nC = int(nCx*nCy)

        A = np.zeros((ndat, ndat))
        for i in range(ndat):

            r = (locs[i, 0] - locs[:, 0])**2. + (locs[i, 1] - locs[:, 1])**2.
            A[i, :] = r.T * (np.log((r.T + 1e-8)**0.5) - 1.)


        # Compute new solution
        nC = gridCC.shape[0]
        m = np.zeros((nC, data.shape[1]))

        # Solve system for the weights
        for dd in range(data.shape[1]):
            w = bicgstab(A, data[:, dd], tol=1e-6)

            # We can parallelize this part later
            for i in range(nC):

                r = (gridCC[i, 0] - locs[:, 0])**2. + (gridCC[i, 1] - locs[:, 1])**2.
                m[i, dd] = np.sum(w[0] * r.T * (np.log((r.T + 1e-8)**0.5) - 1.))

<<<<<<< HEAD
    return gridCC, m, gridCx.shape
=======
    return mkvc(actind)


def surface_layer_index(mesh, topo, index=0):
    """
        Find the ith layer below topo
    """

    actv = np.zeros(mesh.nC, dtype='bool')
    # Get cdkTree to find top layer
    tree = cKDTree(mesh.gridCC)

    def ismember(a, b):
        bind = {}
        for i, elt in enumerate(b):
            if elt not in bind:
                bind[elt] = i
        return np.vstack([bind.get(itm, None) for itm in a])

    grid_x, grid_y = np.meshgrid(mesh.vectorCCx, mesh.vectorCCy)
    zInterp = mkvc(
        griddata(
            topo[:, :2], topo[:, 2], (grid_x, grid_y), method='nearest'
        )
    )

    # Get nearest cells
    r, inds = tree.query(np.c_[mkvc(grid_x), mkvc(grid_y), zInterp])
    inds = np.unique(inds)

    # Extract vertical neighbors from Gradz operator
    Dz = mesh._cellGradzStencil
    Iz, Jz, _ = sp.find(Dz)
    jz = np.sort(Jz[np.argsort(Iz)].reshape((int(Iz.shape[0]/2), 2)), axis=1)
    for ii in range(index):

        members = ismember(inds, jz[:, 1])
        inds = np.squeeze(jz[members, 0])

    actv[inds] = True

    return actv
>>>>>>> 18336c10
<|MERGE_RESOLUTION|>--- conflicted
+++ resolved
@@ -1,30 +1,19 @@
-from .matutils import mkvc, ndgrid
+from .matutils import mkvc, ndgrid, uniqueRows
 import numpy as np
-<<<<<<< HEAD
-from scipy.interpolate import griddata, interp1d, interp2d, NearestNDInterpolator
-import numpy as np
-import scipy.sparse as sp
-from scipy.sparse.linalg import bicgstab
-from scipy.spatial import cKDTree
-import discretize as Mesh
-from discretize.utils import closestPoints, kron3, speye
-=======
 from scipy.interpolate import griddata, interp1d
 from scipy.interpolate import NearestNDInterpolator, LinearNDInterpolator
 from scipy.spatial import cKDTree
 import scipy.sparse as sp
->>>>>>> 18336c10
 
 
-def surface2ind_topo(mesh, topo, gridLoc='CC', method='nearest',
-                     fill_value=np.nan):
+def surface2ind_topo(mesh, topo, gridLoc='CC', method='nearest', fill_value=np.nan):
     """
     Get active indices from topography
 
     Parameters
     ----------
 
-    :param TensorMesh mesh: TensorMesh object on which to discretize topography
+    :param TensorMesh mesh: TensorMesh object on which to discretize the topography
     :param numpy.ndarray topo: [X,Y,Z] topographic data
     :param str gridLoc: 'CC' or 'N'. Default is 'CC'.
                         Discretize the topography
@@ -39,559 +28,124 @@
     :param numpy.array actind: index vector for the active cells on the mesh
                                below the topography
     """
+    if mesh._meshType == "TENSOR":
 
-    if mesh.dim == 3:
+        if mesh.dim == 3:
+            # Check if Topo points are inside of the mesh
+            xmin, xmax = mesh.vectorNx.min(), mesh.vectorNx.max()
+            xminTopo, xmaxTopo = topo[:, 0].min(), topo[:, 1].min()
+            ymin, ymax = mesh.vectorNy.min(), mesh.vectorNy.max()
+            yminTopo, ymaxTopo = topo[:, 1].min(), topo[:, 1].max()
+            if (xminTopo > xmin) or (xmaxTopo < xmax) or (yminTopo > ymin) or (ymaxTopo < ymax):
+                # If not, use nearest neihbor to extrapolate them
+                Ftopo = NearestNDInterpolator(topo[:, :2], topo[:, 2])
+                xinds =  np.logical_or(
+                    xminTopo < mesh.vectorNx, xmaxTopo > mesh.vectorNx
+                    )
+                yinds =  np.logical_or(
+                    yminTopo < mesh.vectorNy, ymaxTopo > mesh.vectorNy
+                    )
+                XYOut = ndgrid(mesh.vectorNx[xinds], mesh.vectorNy[yinds])
+                topoOut = Ftopo(XYOut)
+                topo = np.vstack((topo, np.c_[XYOut, topoOut]))
 
-        if gridLoc == 'CC':
-
-            if mesh._meshType in ['TREE']:
-
-                if method == 'nearest':
-                    F = NearestNDInterpolator(topo[:, :2], topo[:, 2])
-
-                else:
-                    F = interp2d(topo[:, 0], topo[:, 1], topo[:, 2])
-
-                # actind = np.zeros(mesh.nC, dtype='bool')
-
-                # Fetch elevation at all points
-                zTopo = F(mesh.gridCC[:, :2])
-                # for ii, ind in enumerate(mesh._sortedCells):
-                actind = mesh.gridCC[:, 2] < zTopo
-
-            else:
+            if gridLoc == 'CC':
                 XY = ndgrid(mesh.vectorCCx, mesh.vectorCCy)
-                Zcc = mesh.gridCC[:, 2].reshape((np.prod(mesh.vnC[:2]),
-                                                 mesh.nCz),
-                                                order='F')
-
-                gridTopo = griddata(topo[:, :2], topo[:, 2], XY,
-                                    method=method,
-                                    fill_value=fill_value)
-
-                actind = [gridTopo >= Zcc[:, ixy]
-                          for ixy in range(np.prod(mesh.vnC[2]))]
-
+                Zcc = mesh.gridCC[:, 2].reshape((np.prod(mesh.vnC[:2]), mesh.nCz), order='F')
+                gridTopo = griddata(topo[:, :2], topo[:, 2], XY, method=method, fill_value=fill_value)
+                actind = [gridTopo >= Zcc[:, ixy] for ixy in range(np.prod(mesh.vnC[2]))]
                 actind = np.hstack(actind)
 
-        elif gridLoc == 'N':
+            elif gridLoc == 'N':
 
-            if mesh._meshType not in ['TENSOR', 'CYL', 'BASETENSOR']:
-                raise NotImplementedError('Nodal surface2ind_topo not ' +
-                                          'implemented for' +
-                                          '{0!s} mesh'.format(mesh._meshType))
+                XY = ndgrid(mesh.vectorNx, mesh.vectorNy)
+                gridTopo = griddata(topo[:, :2], topo[:, 2], XY, method=method, fill_value=fill_value)
+                gridTopo = gridTopo.reshape(mesh.vnN[:2], order='F')
 
-            XY = ndgrid(mesh.vectorNx, mesh.vectorNy)
-            gridTopo = griddata(topo[:, :2], topo[:, 2], XY,
-                                method=method,
-                                fill_value=fill_value)
+                if mesh._meshType not in ['TENSOR', 'CYL', 'BASETENSOR']:
+                    raise NotImplementedError('Nodal surface2ind_topo not implemented for {0!s} mesh'.format(mesh._meshType))
 
-            gridTopo = gridTopo.reshape(mesh.vnN[:2], order='F')
+                # TODO: this will only work for tensor meshes
+                Nz = mesh.vectorNz[1:]
+                actind = np.array([False]*mesh.nC).reshape(mesh.vnC, order='F')
 
-            # TODO: this will only work for tensor meshes
-            Nz = mesh.vectorNz[1:]
-            actind = np.array([False]*mesh.nC).reshape(mesh.vnC, order='F')
+                for ii in range(mesh.nCx):
+                    for jj in range(mesh.nCy):
+                         actind[ii, jj, :] = [np.all(gridTopo[ii:ii+2, jj:jj+2] >= Nz[kk]) for kk in range(len(Nz))]
 
-            for ii in range(mesh.nCx):
-                for jj in range(mesh.nCy):
-                    actind[ii, jj, :] = [np.all(gridTopo[ii:ii+2, jj:jj+2] >=
-                                                Nz[kk])
-                                         for kk in range(len(Nz))]
+        elif mesh.dim == 2:
+            # Check if Topo points are inside of the mesh
+            xmin, xmax = mesh.vectorNx.min(), mesh.vectorNx.max()
+            xminTopo, xmaxTopo = topo[:, 0].min(), topo[:, 1].min()
+            if (xminTopo > xmin) or (xmaxTopo < xmax):
+                fill_value = "extrapolate"
 
-    elif mesh.dim == 2:
-        Ftopo = interp1d(topo[:, 0], topo[:, 1], fill_value='extrapolate',
-                             kind=method)
-        if gridLoc == 'CC':
-            gridTopo = Ftopo(mesh.gridCC[:, 0])
-            actind = mesh.gridCC[:, 1] <= gridTopo
+            Ftopo = interp1d(topo[:, 0], topo[:, 1], fill_value=fill_value, kind=method)
 
-        elif gridLoc == 'N':
+            if gridLoc == 'CC':
+                gridTopo = Ftopo(mesh.gridCC[:, 0])
+                actind = mesh.gridCC[:, 1] <= gridTopo
 
-            gridTopo = Ftopo(mesh.vectorNx)
-            if mesh._meshType not in ['TENSOR', 'CYL', 'BASETENSOR']:
-                raise NotImplementedError('Nodal surface2ind_topo not' +
-                                          'implemented for {0!s} ' +
-                                          'mesh'.format(mesh._meshType))
+            elif gridLoc == 'N':
 
-            # TODO: this will only work for tensor meshes
-            Ny = mesh.vectorNy[1:]
-            actind = np.array([False]*mesh.nC).reshape(mesh.vnC, order='F')
+                gridTopo = Ftopo(mesh.vectorNx)
+                if mesh._meshType not in ['TENSOR', 'CYL', 'BASETENSOR']:
+                    raise NotImplementedError('Nodal surface2ind_topo not implemented for {0!s} mesh'.format(mesh._meshType))
 
-            for ii in range(mesh.nCx):
-                actind[ii, :] = [np.all(gridTopo[ii: ii+2] > Ny[kk])
-                                 for kk in range(len(Ny))]
+                # TODO: this will only work for tensor meshes
+                Ny = mesh.vectorNy[1:]
+                actind = np.array([False]*mesh.nC).reshape(mesh.vnC, order='F')
 
-    else:
-        raise NotImplementedError('surface2ind_topo not implemented' +
-                                  ' for 1D mesh')
+                for ii in range(mesh.nCx):
+                    actind[ii, :] = [np.all(gridTopo[ii: ii+2] > Ny[kk]) for kk in range(len(Ny))]
 
-    return mkvc(actind)
+        else:
+            raise NotImplementedError('surface2ind_topo not implemented for 1D mesh')
 
+    elif mesh._meshType == "TREE":
+        if mesh.dim == 3:
+            if gridLoc == "CC":
+                # Compute unique XY location
+                uniqXY = uniqueRows(mesh.gridCC[:, :2])
 
-def tileSurveyPoints(locs, maxNpoints):
-    """
-        Function to tile an survey points into smaller square subsets of points
+                if method == "nearest":
+                    Ftopo = NearestNDInterpolator(topo[:, :2], topo[:, 2])
+                elif method == "linear":
+                    # Check if Topo points are inside of the mesh
+                    xmin, xmax = mesh.x0[0], mesh.hx.sum()+mesh.x0[0]
+                    xminTopo, xmaxTopo = topo[:, 0].min(), topo[:, 1].min()
+                    ymin, ymax = mesh.x0[1], mesh.hy.sum()+mesh.x0[1]
+                    yminTopo, ymaxTopo = topo[:, 1].min(), topo[:, 1].max()
+                    if (xminTopo > xmin) or (xmaxTopo < xmax) or (yminTopo > ymin) or (ymaxTopo < ymax):
+                        # If not, use nearest neihbor to extrapolate them
+                        Ftopo = NearestNDInterpolator(topo[:, :2], topo[:, 2])
+                        xinds =  np.logical_or(
+                            xminTopo < uniqXY[0][:, 0], xmaxTopo > uniqXY[0][:, 0]
+                            )
+                        yinds =  np.logical_or(
+                            yminTopo < uniqXY[0][:, 1], ymaxTopo > uniqXY[0][:, 1]
+                            )
+                        inds = np.logical_or(xinds, yinds)
+                        XYOut = uniqXY[0][inds, :]
+                        topoOut = Ftopo(XYOut)
+                        topo = np.vstack((topo, np.c_[XYOut, topoOut]))
+                    Ftopo = LinearNDInterpolator(topo[:, :2], topo[:, 2])
+                else:
+                    raise NotImplementedError('Only nearest and linear method are available for TREE mesh')
+                actind = np.zeros(mesh.nC, dtype='bool')
+                npts = uniqXY[0].shape[0]
+                for i in range(npts):
+                    z = Ftopo(uniqXY[0][i, :])
+                    inds = uniqXY[2] == i
+                    actind[inds] = mesh.gridCC[inds, 2] < z[0]
+            # Need to implement
+            elif gridLoc == "N":
+                raise NotImplementedError('gridLoc=N is not implemented for TREE mesh')
+            else:
+                raise Exception("gridLoc must be either CC or N")
+        else:
+            raise NotImplementedError('surface2ind_topo not implemented for Quadtree or 1D mesh')
 
-        :param numpy.ndarray locs: n x 2 array of locations [x,y]
-        :param integer maxNpoints: maximum number of points in each tile
-
-        RETURNS:
-        :param numpy.ndarray: Return a list of arrays  for the SW and NE
-                            limits of each tiles
-
-    """
-
-    # Initialize variables
-    nNx = 2
-    nNy = 1
-    nObs = 1e+8
-    countx = 0
-    county = 0
-    xlim = [locs[:, 0].min(), locs[:, 0].max()]
-    ylim = [locs[:, 1].min(), locs[:, 1].max()]
-
-    # Refine the brake recursively
-    while nObs > maxNpoints:
-
-        nObs = 0
-
-        if countx > county:
-            nNx += 1
-        else:
-            nNy += 1
-
-        countx = 0
-        county = 0
-        xtiles = np.linspace(xlim[0], xlim[1], nNx)
-        ytiles = np.linspace(ylim[0], ylim[1], nNy)
-
-        # Remove tiles without points in
-        filt = np.ones((nNx-1)*(nNy-1), dtype='bool')
-
-        for ii in range(xtiles.shape[0]-1):
-            for jj in range(ytiles.shape[0]-1):
-                # Mask along x axis
-                maskx = np.all([locs[:, 0] >= xtiles[ii],
-                               locs[:, 0] <= xtiles[int(ii+1)]], axis=0)
-
-                # Mask along y axis
-                masky = np.all([locs[:, 1] >= ytiles[jj],
-                               locs[:, 1] <= ytiles[int(jj+1)]], axis=0)
-
-                # Remember which axis has the most points (for next split)
-                countx = np.max([np.sum(maskx), countx])
-                county = np.max([np.sum(masky), county])
-
-                # Full mask
-                mask = np.all([maskx, masky], axis=0)
-                nObs = np.max([nObs, np.sum(mask)])
-
-                # Check if at least one point is picked
-                if np.sum(mask) == 0:
-                    filt[jj + ii*(nNy-1)] = False
-
-    x1, x2 = xtiles[:-1], xtiles[1:]
-    y1, y2 = ytiles[:-1], ytiles[1:]
-
-    X1, Y1 = np.meshgrid(x1, y1)
-    xy1 = np.c_[mkvc(X1)[filt], mkvc(Y1)[filt]]
-    X2, Y2 = np.meshgrid(x2, y2)
-    xy2 = np.c_[mkvc(X2)[filt], mkvc(Y2)[filt]]
-
-    return [xy1, xy2]
-
-
-def meshBuilder(xyz, h, padDist, meshGlobal=None,
-                expFact=1.3,
-                meshType='TENSOR',
-                verticalAlignment='top'):
-    """
-        Function to quickly generate a Tensor mesh
-        given a cloud of xyz points, finest core cell size
-        and padding distance.
-        If a meshGlobal is provided, the core cells will be centered
-        on the underlaying mesh to reduce interpolation errors.
-
-        :param numpy.ndarray xyz: n x 3 array of locations [x, y, z]
-        :param numpy.ndarray h: 1 x 3 cell size for the core mesh
-        :param numpy.ndarray padDist: 2 x 3 padding distances [W,E,S,N,Down,Up]
-        [OPTIONAL]
-        :object SimPEG.Mesh: Base mesh used to shift the new mesh for overlap
-        :param float expFact: Expension factor for padding cells [1.3]
-        :param string meshType: Specify output mesh type: "TensorMesh"
-
-        RETURNS:
-        :object SimPEG.Mesh: Mesh object
-
-    """
-
-    assert meshType in ['TENSOR', 'TREE'], ('Revise meshType. Only ' +
-                                            ' TENSOR | TREE mesh ' +
-                                            'are implemented')
-
-    # Get extent of points
-    limx = np.r_[xyz[:, 0].max(), xyz[:, 0].min()]
-    limy = np.r_[xyz[:, 1].max(), xyz[:, 1].min()]
-    limz = np.r_[xyz[:, 2].max(), xyz[:, 2].min()]
-
-    # Get center of the mesh
-    midX = np.mean(limx)
-    midY = np.mean(limy)
-
-    if verticalAlignment == 'center':
-        midZ = np.mean(limz)
-    else:
-        midZ = limz[0]
-
-    nCx = int(limx[0]-limx[1]) / h[0]
-    nCy = int(limy[0]-limy[1]) / h[1]
-    nCz = int(limz[0]-limz[1]+int(np.min(np.r_[nCx, nCy])/3)) / h[2]
-
-    if meshType == 'TENSOR':
-        # Make sure the core has odd number of cells for centereing
-        # on global mesh
-        if meshGlobal is not None:
-            nCx += 1 - int(nCx % 2)
-            nCy += 1 - int(nCy % 2)
-            nCz += 1 - int(nCz % 2)
-
-        # Figure out paddings
-        def expand(dx, pad):
-            L = 0
-            nC = 0
-            while L < pad:
-                nC += 1
-                L = np.sum(dx * expFact**(np.asarray(range(nC))+1))
-
-            return nC
-
-        # Figure number of padding cells required to fill the space
-        npadEast = expand(h[0], padDist[0, 0])
-        npadWest = expand(h[0], padDist[0, 1])
-        npadSouth = expand(h[1], padDist[1, 0])
-        npadNorth = expand(h[1], padDist[1, 1])
-        npadDown = expand(h[2], padDist[2, 0])
-        npadUp = expand(h[2], padDist[2, 1])
-
-        # Create discretization
-        hx = [(h[0], npadWest, -expFact),
-              (h[0], nCx),
-              (h[0], npadEast, expFact)]
-        hy = [(h[1], npadSouth, -expFact),
-              (h[1], nCy), (h[1],
-              npadNorth, expFact)]
-        hz = [(h[2], npadDown, -expFact),
-              (h[2], nCz),
-              (h[2], npadUp, expFact)]
-
-        # Create mesh
-        mesh = Mesh.TensorMesh([hx, hy, hz], 'CC0')
-
-        # Re-set the mesh at the center of input locations
-        # Set origin
-        if verticalAlignment == 'center':
-            mesh.x0 = [midX-np.sum(mesh.hx)/2., midY-np.sum(mesh.hy)/2., midZ - np.sum(mesh.hz)/2.]
-        elif verticalAlignment == 'top':
-            mesh.x0 = [midX-np.sum(mesh.hx)/2., midY-np.sum(mesh.hy)/2., midZ - np.sum(mesh.hz)]
-        else:
-            assert NotImplementedError("verticalAlignment must be 'center' | 'top'")
-
-    elif meshType == 'TREE':
-
-        # Figure out full extent required from input
-        extent = np.max(np.r_[nCx * h[0] + padDist[0, :].sum(),
-                              nCy * h[1] + padDist[1, :].sum(),
-                              nCz * h[2] + padDist[2, :].sum()])
-
-        maxLevel = int(np.log2(extent/h[0]))+1
-
-        # Number of cells at the small octree level
-        # For now equal in 3D
-
-        nCx, nCy, nCz = 2**(maxLevel), 2**(maxLevel), 2**(maxLevel)
-
-        # nCy = 2**(int(np.log2(extent/h[1]))+1)
-        # nCz = 2**(int(np.log2(extent/h[2]))+1)
-
-        # Define the mesh and origin
-        mesh = Mesh.TreeMesh([np.ones(nCx)*h[0],
-                              np.ones(nCx)*h[1],
-                              np.ones(nCx)*h[2]])
-
-        # Shift mesh if global mesh is used
-        center = np.r_[midX, midY, midZ]
-        if meshGlobal is not None:
-
-            tree = cKDTree(meshGlobal.gridCC)
-            _, ind = tree.query(center, k=1)
-            center = meshGlobal.gridCC[ind, :]
-
-        # Set origin
-        if verticalAlignment == 'center':
-            mesh.x0 = np.r_[
-                center[0] - (nCx)*h[0]/2.,
-                center[1] - (nCy)*h[1]/2.,
-                center[2] - (nCz)*h[2]/2.
-            ]
-        elif verticalAlignment == 'top':
-            mesh.x0 = np.r_[
-                center[0] - (nCx)*h[0]/2.,
-                center[1] - (nCy)*h[1]/2.,
-                center[2] - (nCz)*h[2]
-            ]
-        else:
-            assert NotImplementedError("verticalAlignment must be 'center' | 'top'")
-
-    return mesh
-
-
-def refineTree(mesh, xyz, finalize=False, dtype="point", nCpad=[1, 1, 1]):
-
-    maxLevel = int(np.log2(mesh.hx.shape[0]))
-
-    if dtype == "point":
-
-        mesh.insert_cells(
-            xyz, np.ones(xyz.shape[0])*maxLevel, finalize=False
-        )
-
-        stencil = np.r_[
-                np.ones(nCpad[0]),
-                np.ones(nCpad[1])*2,
-                np.ones(nCpad[2])*3
-            ]
-
-        # Reflect in the opposite direction
-        vec = np.r_[stencil[::-1], 1, stencil]
-        vecX, vecY, vecZ = np.meshgrid(vec, vec, vec)
-        gridLevel = np.maximum(np.maximum(np.abs(vecX),
-                               np.abs(vecY)), np.abs(vecZ))
-        gridLevel = np.kron(np.ones((xyz.shape[0], 1)), gridLevel)
-
-        # Grid the coordinates
-        vec = np.r_[-np.cumsum(stencil)[::-1], 0, np.cumsum(stencil)]
-        vecX, vecY, vecZ = np.meshgrid(vec, vec, vec)
-        offset = np.c_[
-            mkvc(np.sign(vecX)*np.abs(vecX) * mesh.hx.min()),
-            mkvc(np.sign(vecY)*np.abs(vecY) * mesh.hy.min()),
-            mkvc(np.sign(vecZ)*np.abs(vecZ) * mesh.hz.min())
-        ]
-
-        # Replicate the point locations in each offseted grid points
-        newLoc = (
-            np.kron(xyz, np.ones((offset.shape[0], 1))) +
-            np.kron(np.ones((xyz.shape[0], 1)), offset)
-        )
-
-        mesh.insert_cells(
-            newLoc, maxLevel-mkvc(gridLevel)+1, finalize=finalize
-        )
-
-    elif dtype == 'surface':
-
-        # Get extent of points
-        limx = np.r_[xyz[:, 0].max(), xyz[:, 0].min()]
-        limy = np.r_[xyz[:, 1].max(), xyz[:, 1].min()]
-
-        F = NearestNDInterpolator(xyz[:, :2], xyz[:, 2])
-        zOffset = 0
-        # Cycle through the first 3 octree levels
-        for ii in range(3):
-
-            dx = mesh.hx.min()*2**ii
-
-            # Horizontal offset
-            xyOff = dx * 2
-
-            nCx = int(limx[0]-limx[1] + 2 * xyOff) / dx
-            nCy = int(limy[0]-limy[1] + 2 * xyOff) / dx
-
-            # Create a grid at the octree level in xy
-            CCx, CCy = np.meshgrid(
-                np.linspace(limx[1]-xyOff, limx[0]+xyOff, nCx),
-                np.linspace(limy[1]-xyOff, limy[0]+xyOff, nCy)
-            )
-
-            z = F(mkvc(CCx), mkvc(CCy))
-
-            for level in range(int(nCpad[ii])):
-
-                mesh.insert_cells(
-                    np.c_[mkvc(CCx), mkvc(CCy), z-zOffset], np.ones_like(z)*maxLevel-ii,
-                    finalize=False
-                )
-
-                zOffset += dx
-
-        if finalize:
-            mesh.finalize()
-
-    else:
-        NotImplementedError("Only dtype='points' has been implemented")
-
-    return mesh
-
-
-def minCurvatureInterp(
-    locs, data,
-    vectorX=None, vectorY=None, vectorZ=None, gridSize=10,
-    tol=1e-5, iterMax=None, method='spline'
-):
-    """
-    Interpolate properties with a minimum curvature interpolation
-    :param locs:  numpy.array of size n-by-3 of point locations
-    :param data: numpy.array of size n-by-m of values to be interpolated
-    :param vectorX: numpy.ndarray Gridded locations along x-axis [Default:None]
-    :param vectorY: numpy.ndarray Gridded locations along y-axis [Default:None]
-    :param vectorZ: numpy.ndarray Gridded locations along z-axis [Default:None]
-    :param gridSize: numpy float Grid point seperation in meters [DEFAULT:10]
-    :param method: 'relaxation' || 'spline' [Default]
-    :param tol: float tol=1e-5 [Default] Convergence criteria
-    :param iterMax: int iterMax=None [Default] Maximum number of iterations
-
-    :return: numpy.array of size nC-by-m of interpolated values
-
-    """
-
-    def av_extrap(n):
-        """Define 1D averaging operator from cell-centers to nodes."""
-        Av = (
-            sp.spdiags(
-                (0.5 * np.ones((n, 1)) * [1, 1]).T,
-                [-1, 0],
-                n + 1, n,
-                format="csr"
-            )
-        )
-        Av[0, 1], Av[-1, -2] = 0.5, 0.5
-        return Av
-
-    def aveCC2F(grid):
-        "Construct the averaging operator on cell cell centers to faces."
-        if grid.ndim == 1:
-            aveCC2F = av_extrap(grid.shape[0])
-        elif grid.ndim == 2:
-            aveCC2F = sp.vstack((
-                sp.kron(speye(grid.shape[1]), av_extrap(grid.shape[0])),
-                sp.kron(av_extrap(grid.shape[1]), speye(grid.shape[0]))
-            ), format="csr")
-        elif grid.ndim == 3:
-            aveCC2F = sp.vstack((
-                kron3(
-                    speye(grid.shape[2]), speye(grid.shape[1]), av_extrap(grid.shape[0])
-                ),
-                kron3(
-                    speye(grid.shape[2]), av_extrap(grid.shape[1]), speye(grid.shape[0])
-                ),
-                kron3(
-                    av_extrap(grid.shape[2]), speye(grid.shape[1]), speye(grid.shape[0])
-                )
-            ), format="csr")
-        return aveCC2F
-
-    assert locs.shape[0] == data.shape[0], ("Number of interpolated locs " +
-                                            "must match number of data")
-
-    if vectorY is not None:
-        assert locs.shape[1] >= 2, (
-                "Found vectorY as an input." +
-                " Point locations must contain X and Y coordinates."
-            )
-
-    if vectorZ is not None:
-        assert locs.shape[1] == 3, (
-                "Found vectorZ as an input." +
-                " Point locations must contain X, Y and Z coordinates."
-            )
-
-    ndim = locs.shape[1]
-
-    # Define a new grid based on data extent
-    if vectorX is None:
-        xmin, xmax = locs[:, 0].min(), locs[:, 0].max()
-        nCx = int((xmax-xmin)/gridSize)
-        vectorX = xmin+np.cumsum(np.ones(nCx) * gridSize)
-
-    if vectorY is None and ndim >= 2:
-        ymin, ymax = locs[:, 1].min(), locs[:, 1].max()
-        nCy = int((ymax-ymin)/gridSize)
-        vectorY = ymin+np.cumsum(np.ones(nCy) * gridSize)
-
-    if vectorZ is None and ndim == 3:
-        zmin, zmax = locs[:, 2].min(), locs[:, 2].max()
-        nCz = int((zmax-zmin)/gridSize)
-        vectorZ = zmin+np.cumsum(np.ones(nCz) * gridSize)
-
-    if ndim == 3:
-        gridCy, gridCx, gridCz = np.meshgrid(vectorY, vectorX, vectorZ)
-        gridCC = np.c_[mkvc(gridCx), mkvc(gridCy), mkvc(gridCz)]
-    elif ndim == 2:
-        gridCy, gridCx = np.meshgrid(vectorY, vectorX)
-        gridCC = np.c_[mkvc(gridCx), mkvc(gridCy)]
-    else:
-        gridCC = vectorX
-
-    # Build the cKDTree for distance lookup
-    tree = cKDTree(locs)
-    # Get the grid location
-    d, ind = tree.query(gridCC, k=1)
-
-    if data.ndim == 1:
-        data = np.c_[data]
-
-    if method == 'relaxation':
-
-        Ave = aveCC2F(gridCx)
-
-        count = 0
-        residual = 1.
-
-
-        m = np.zeros((gridCC.shape[0], data.shape[1]))
-
-        # Begin with neighrest primers
-        for ii in range(m.shape[1]):
-            # F = NearestNDInterpolator(mesh.gridCC[ijk], data[:, ii])
-            m[:, ii] = data[ind, ii]
-
-        while np.all([count < iterMax, residual > tol]):
-            for ii in range(m.shape[1]):
-                # Reset the closest cell grid to the contraints
-                m[d < 1.1*gridSize, ii] = data[ind[d < 1.1*gridSize], ii]
-            mtemp = m
-            m = Ave.T * (Ave * m)
-            residual = np.linalg.norm(m-mtemp)/np.linalg.norm(mtemp)
-            count += 1
-
-    elif method == 'spline':
-
-        ndat = locs.shape[0]
-        # nC = int(nCx*nCy)
-
-        A = np.zeros((ndat, ndat))
-        for i in range(ndat):
-
-            r = (locs[i, 0] - locs[:, 0])**2. + (locs[i, 1] - locs[:, 1])**2.
-            A[i, :] = r.T * (np.log((r.T + 1e-8)**0.5) - 1.)
-
-
-        # Compute new solution
-        nC = gridCC.shape[0]
-        m = np.zeros((nC, data.shape[1]))
-
-        # Solve system for the weights
-        for dd in range(data.shape[1]):
-            w = bicgstab(A, data[:, dd], tol=1e-6)
-
-            # We can parallelize this part later
-            for i in range(nC):
-
-                r = (gridCC[i, 0] - locs[:, 0])**2. + (gridCC[i, 1] - locs[:, 1])**2.
-                m[i, dd] = np.sum(w[0] * r.T * (np.log((r.T + 1e-8)**0.5) - 1.))
-
-<<<<<<< HEAD
-    return gridCC, m, gridCx.shape
-=======
     return mkvc(actind)
 
 
@@ -633,5 +187,4 @@
 
     actv[inds] = True
 
-    return actv
->>>>>>> 18336c10
+    return actv