import numpy as np
import matplotlib.pyplot as plt
import warnings
import os
import scipy.sparse as sp
from ..data_misfit import BaseDataMisfit
from ..objective_function import ComboObjectiveFunction
from ..maps import IdentityMap, Wires
from ..regularization import (
    WeightedLeastSquares,
    BaseRegularization,
    BaseSparse,
    Smallness,
    Sparse,
    SparseSmallness,
    PGIsmallness,
    PGIwithNonlinearRelationshipsSmallness,
    SmoothnessFirstOrder,
    SparseSmoothnessFirstOrder,
    BaseSimilarityMeasure,
)
from ..utils import (
    mkvc,
    set_kwargs,
    sdiag,
    diagEst,
    spherical2cartesian,
    cartesian2spherical,
    Zero,
    eigenvalue_by_power_iteration,
    validate_string,
)
from ..utils.code_utils import (
    deprecate_property,
    validate_type,
    validate_integer,
    validate_float,
    validate_ndarray_with_shape,
)


class InversionDirective:
    """Base inversion directive class.

    SimPEG directives initialize and update parameters used by the inversion algorithm;
    e.g. setting the initial beta or updating the regularization. ``InversionDirective``
    is a parent class responsible for connecting directives to the data misfit, regularization
    and optimization defining the inverse problem.

    Parameters
    ----------
    inversion : SimPEG.inversion.BaseInversion, None
        An SimPEG inversion object; i.e. an instance of :class:`SimPEG.inversion.BaseInversion`.
    dmisfit : SimPEG.data_misfit.BaseDataMisfit, None
        A data data misfit; i.e. an instance of :class:`SimPEG.data_misfit.BaseDataMisfit`.
    reg : SimPEG.regularization.BaseRegularization, None
        The regularization, or model objective function; i.e. an instance of :class:`SimPEG.regularization.BaseRegularization`.
    verbose : bool
        Whether or not to print debugging information.
    """

    _REGISTRY = {}

    _regPair = [WeightedLeastSquares, BaseRegularization, ComboObjectiveFunction]
    _dmisfitPair = [BaseDataMisfit, ComboObjectiveFunction]

    def __init__(self, inversion=None, dmisfit=None, reg=None, verbose=False, **kwargs):
        self.inversion = inversion
        self.dmisfit = dmisfit
        self.reg = reg
        debug = kwargs.pop("debug", None)
        if debug is not None:
            self.debug = debug
        else:
            self.verbose = verbose
        set_kwargs(self, **kwargs)

    @property
    def verbose(self):
        """Whether or not to print debugging information.

        Returns
        -------
        bool
        """
        return self._verbose

    @verbose.setter
    def verbose(self, value):
        self._verbose = validate_type("verbose", value, bool)

    debug = deprecate_property(verbose, "debug", "verbose", removal_version="0.19.0")

    @property
    def inversion(self):
        """Inversion object associated with the directive.

        Returns
        -------
        SimPEG.inversion.BaseInversion
            The inversion associated with the directive.
        """
        if not hasattr(self, "_inversion"):
            return None
        return self._inversion

    @inversion.setter
    def inversion(self, i):
        if getattr(self, "_inversion", None) is not None:
            warnings.warn(
                "InversionDirective {0!s} has switched to a new inversion.".format(
                    self.__class__.__name__
                )
            )
        self._inversion = i

    @property
    def invProb(self):
        """Inverse problem associated with the directive.

        Returns
        -------
        SimPEG.inverse_problem.BaseInvProblem
            The inverse problem associated with the directive.
        """
        return self.inversion.invProb

    @property
    def opt(self):
        """Optimization algorithm associated with the directive.

        Returns
        -------
        SimPEG.optimization.Minimize
            Optimization algorithm associated with the directive.
        """
        return self.invProb.opt

    @property
    def reg(self):
        """Regularization associated with the directive.

        Returns
        -------
        SimPEG.regularization.BaseRegularization
            The regularization associated with the directive.
        """
        if getattr(self, "_reg", None) is None:
            self.reg = self.invProb.reg  # go through the setter
        return self._reg

    @reg.setter
    def reg(self, value):
        if value is not None:
            assert any(
                [isinstance(value, regtype) for regtype in self._regPair]
            ), "Regularization must be in {}, not {}".format(self._regPair, type(value))

            if isinstance(value, WeightedLeastSquares):
                value = 1 * value  # turn it into a combo objective function
        self._reg = value

    @property
    def dmisfit(self):
        """Data misfit associated with the directive.

        Returns
        -------
        SimPEG.data_misfit.BaseDataMisfit
            The data misfit associated with the directive.
        """
        if getattr(self, "_dmisfit", None) is None:
            self.dmisfit = self.invProb.dmisfit  # go through the setter
        return self._dmisfit

    @dmisfit.setter
    def dmisfit(self, value):
        if value is not None:
            assert any(
                [isinstance(value, dmisfittype) for dmisfittype in self._dmisfitPair]
            ), "Misfit must be in {}, not {}".format(self._dmisfitPair, type(value))

            if not isinstance(value, ComboObjectiveFunction):
                value = 1 * value  # turn it into a combo objective function
        self._dmisfit = value

    @property
    def survey(self):
        """Return survey for all data misfits

        Assuming that ``dmisfit`` is always a ``ComboObjectiveFunction``,
        return a list containing the survey for each data misfit; i.e.
        [survey1, survey2, ...]

        Returns
        -------
        list of SimPEG.survey.Survey
            Survey for all data misfits.
        """
        return [objfcts.simulation.survey for objfcts in self.dmisfit.objfcts]

    @property
    def simulation(self):
        """Return simulation for all data misfits.

        Assuming that ``dmisfit`` is always a ``ComboObjectiveFunction``,
        return a list containing the simulation for each data misfit; i.e.
        [sim1, sim2, ...].

        Returns
        -------
        list of SimPEG.simulation.BaseSimulation
            Simulation for all data misfits.
        """
        return [objfcts.simulation for objfcts in self.dmisfit.objfcts]

    def initialize(self):
        """Initialize inversion parameter(s) according to directive."""
        pass

    def endIter(self):
        """Update inversion parameter(s) according to directive at end of iteration."""
        pass

    def finish(self):
        """Update inversion parameter(s) according to directive at end of inversion."""
        pass

    def validate(self, directiveList=None):
        """Validate directive.

        The `validate` method returns ``True`` if the directive and its location within
        the directives list does not encounter conflicts. Otherwise, an appropriate error
        message is returned describing the conflict.

        Parameters
        ----------
        directive_list : SimPEG.directives.DirectiveList
            List of directives used in the inversion.

        Returns
        -------
        bool
            Returns ``True`` if validated, otherwise an approriate error is returned.
        """
        return True


class DirectiveList(object):
    """Directives list

    SimPEG directives initialize and update parameters used by the inversion algorithm;
    e.g. setting the initial beta or updating the regularization. ``DirectiveList`` stores
    the set of directives used in the inversion algorithm.

    Parameters
    ----------
    directives : list of SimPEG.directives.InversionDirective
        List of directives.
    inversion : SimPEG.inversion.BaseInversion
        The inversion associated with the directives list.
    debug : bool
        Whether or not to print debugging information.

    """

    def __init__(self, *directives, inversion=None, debug=False, **kwargs):
        super().__init__(**kwargs)
        self.dList = []
        for d in directives:
            assert isinstance(
                d, InversionDirective
            ), "All directives must be InversionDirectives not {}".format(type(d))
            self.dList.append(d)
        self.inversion = inversion
        self.verbose = debug

    @property
    def debug(self):
        """Whether or not to print debugging information

        Returns
        -------
        bool
        """
        return getattr(self, "_debug", False)

    @debug.setter
    def debug(self, value):
        for d in self.dList:
            d.debug = value
        self._debug = value

    @property
    def inversion(self):
        """Inversion object associated with the directives list.

        Returns
        -------
        SimPEG.inversion.BaseInversion
            The inversion associated with the directives list.
        """
        return getattr(self, "_inversion", None)

    @inversion.setter
    def inversion(self, i):
        if self.inversion is i:
            return
        if getattr(self, "_inversion", None) is not None:
            warnings.warn(
                "{0!s} has switched to a new inversion.".format(self.__class__.__name__)
            )
        for d in self.dList:
            d.inversion = i
        self._inversion = i

    def call(self, ruleType):
        if self.dList is None:
            if self.verbose:
                print("DirectiveList is None, no directives to call!")
            return

        directives = ["initialize", "endIter", "finish"]
        assert ruleType in directives, 'Directive type must be in ["{0!s}"]'.format(
            '", "'.join(directives)
        )
        for r in self.dList:
            getattr(r, ruleType)()

    def validate(self):
        [directive.validate(self) for directive in self.dList]
        return True


class BaseBetaEstimator(InversionDirective):
    """Base class for estimating initial trade-off parameter (beta).

    This class has properties and methods inherited by directive classes which estimate
    the initial trade-off parameter (beta). This class is not used directly to create
    directives for the inversion.

    Parameters
    ----------
    beta0_ratio : float
        Desired ratio between data misfit and model objective function at initial beta iteration.
    seed : int, None
        Seed used for random sampling.

    """

    def __init__(
        self,
        beta0_ratio=1.0,
        n_pw_iter=4,
        seed=None,
        method="power_iteration",
        **kwargs,
    ):
        super().__init__(**kwargs)
        self.beta0_ratio = beta0_ratio
        self.seed = seed

    @property
    def beta0_ratio(self):
        """The estimated ratio is multiplied by this to obtain beta.

        Returns
        -------
        float
        """
        return self._beta0_ratio

    @beta0_ratio.setter
    def beta0_ratio(self, value):
        self._beta0_ratio = validate_float(
            "beta0_ratio", value, min_val=0.0, inclusive_min=False
        )

    @property
    def seed(self):
        """Random seed to initialize with.

        Returns
        -------
        int
        """
        return self._seed

    @seed.setter
    def seed(self, value):
        if value is not None:
            value = validate_integer("seed", value, min_val=1)
        self._seed = value

    def validate(self, directive_list):
        ind = [isinstance(d, BaseBetaEstimator) for d in directive_list.dList]
        assert np.sum(ind) == 1, (
            "Multiple directives for computing initial beta detected in directives list. "
            "Only one directive can be used to set the initial beta."
        )

        return True


class BetaEstimateMaxDerivative(BaseBetaEstimator):
    r"""Estimate initial trade-off parameter (beta) using largest derivatives.

    The initial trade-off parameter (beta) is estimated by scaling the ratio
    between the largest derivatives in the gradient of the data misfit and
    model objective function. The estimated trade-off parameter is used to
    update the **beta** property in the associated :class:`SimPEG.inverse_problem.BaseInvProblem`
    object prior to running the inversion. A separate directive is used for updating the
    trade-off parameter at successive beta iterations; see :class:`BetaSchedule`.

    Parameters
    ----------
    beta0_ratio: float
        Desired ratio between data misfit and model objective function at initial beta iteration.
    seed : int, None
        Seed used for random sampling.

    Notes
    -----
    Let :math:`\phi_d` represent the data misfit, :math:`\phi_m` represent the model
    objective function and :math:`\mathbf{m_0}` represent the starting model. The first
    model update is obtained by minimizing the a global objective function of the form:

    .. math::
        \phi (\mathbf{m_0}) = \phi_d (\mathbf{m_0}) + \beta_0 \phi_m (\mathbf{m_0})

    where :math:`\beta_0` represents the initial trade-off parameter (beta).

    We define :math:`\gamma` as the desired ratio between the data misfit and model objective
    functions at the initial beta iteration (defined by the 'beta0_ratio' input argument).
    Here, the initial trade-off parameter is computed according to:

    .. math::
        \beta_0 = \gamma \frac{| \nabla_m \phi_d (\mathbf{m_0}) |_{max}}{| \nabla_m \phi_m (\mathbf{m_0 + \delta m}) |_{max}}

    where

    .. math::
        \delta \mathbf{m} = \frac{m_{max}}{\mu_{max}} \boldsymbol{\mu}

    and :math:`\boldsymbol{\mu}` is a set of independent samples from the
    continuous uniform distribution between 0 and 1.

    """

    def __init__(self, beta0_ratio=1.0, seed=None, **kwargs):
        super().__init__(beta0_ratio, seed, **kwargs)

    def initialize(self):
        if self.seed is not None:
            np.random.seed(self.seed)

        if self.verbose:
            print("Calculating the beta0 parameter.")

        m = self.invProb.model

        x0 = np.random.rand(*m.shape)
        phi_d_deriv = np.abs(self.dmisfit.deriv(m)).max()
        dm = x0 / x0.max() * m.max()
        phi_m_deriv = np.abs(self.reg.deriv(m + dm)).max()

        self.ratio = np.asarray(phi_d_deriv / phi_m_deriv)
        self.beta0 = self.beta0_ratio * self.ratio
        self.invProb.beta = self.beta0


class BetaEstimate_ByEig(BaseBetaEstimator):
    r"""Estimate initial trade-off parameter (beta) by power iteration.

    The initial trade-off parameter (beta) is estimated by scaling the ratio
    between the largest eigenvalue in the second derivative of the data
    misfit and the model objective function. The largest eigenvalues are estimated
    using the power iteration method; see :func:`SimPEG.utils.eigenvalue_by_power_iteration`.
    The estimated trade-off parameter is used to update the **beta** property in the
    associated :class:`SimPEG.inverse_problem.BaseInvProblem` object prior to running the inversion.
    Note that a separate directive is used for updating the trade-off parameter at successive
    beta iterations; see :class:`BetaSchedule`.

    Parameters
    ----------
    beta0_ratio: float
        Desired ratio between data misfit and model objective function at initial beta iteration.
    n_pw_iter : int
        Number of power iterations used to estimate largest eigenvalues.
    seed : int, None
        Seed used for random sampling.

    Notes
    -----
    Let :math:`\phi_d` represent the data misfit, :math:`\phi_m` represent the model
    objective function and :math:`\mathbf{m_0}` represent the starting model. The first
    model update is obtained by minimizing the a global objective function of the form:

    .. math::
        \phi (\mathbf{m_0}) = \phi_d (\mathbf{m_0}) + \beta_0 \phi_m (\mathbf{m_0})

    where :math:`\beta_0` represents the initial trade-off parameter (beta).
    Let :math:`\gamma` define the desired ratio between the data misfit and model
    objective functions at the initial beta iteration (defined by the 'beta0_ratio' input argument).
    Using the power iteration approach, our initial trade-off parameter is given by:

    .. math::
        \beta_0 = \gamma \frac{\lambda_d}{\lambda_m}

    where :math:`\lambda_d` as the largest eigenvalue of the Hessian of the data misfit, and
    :math:`\lambda_m` as the largest eigenvalue of the Hessian of the model objective function.
    For each Hessian, the largest eigenvalue is computed using power iteration. The input
    parameter 'n_pw_iter' sets the number of power iterations used in the estimate.

    For a description of the power iteration approach for estimating the larges eigenvalue,
    see :func:`SimPEG.utils.eigenvalue_by_power_iteration`.

    """

    def __init__(self, beta0_ratio=1.0, n_pw_iter=4, seed=None, **kwargs):
        super().__init__(beta0_ratio, seed, **kwargs)
        self.n_pw_iter = n_pw_iter

    @property
    def n_pw_iter(self):
        """Number of power iterations for estimating largest eigenvalues.

        Returns
        -------
        int
            Number of power iterations for estimating largest eigenvalues.
        """
        return self._n_pw_iter

    @n_pw_iter.setter
    def n_pw_iter(self, value):
        self._n_pw_iter = validate_integer("n_pw_iter", value, min_val=1)

    def initialize(self):
        if self.seed is not None:
            np.random.seed(self.seed)

        if self.verbose:
            print("Calculating the beta0 parameter.")

        m = self.invProb.model

        dm_eigenvalue = eigenvalue_by_power_iteration(
            self.dmisfit,
            m,
            n_pw_iter=self.n_pw_iter,
        )
        reg_eigenvalue = eigenvalue_by_power_iteration(
            self.reg,
            m,
            n_pw_iter=self.n_pw_iter,
        )

        self.ratio = np.asarray(dm_eigenvalue / reg_eigenvalue)
        self.beta0 = self.beta0_ratio * self.ratio
        self.invProb.beta = self.beta0


class BetaSchedule(InversionDirective):
    """Reduce trade-off parameter (beta) at successive iterations using a cooling schedule.

    Updates the **beta** property in the associated :class:`SimPEG.inverse_problem.BaseInvProblem`
    while the inversion is running.
    For linear least-squares problems, the optimization problem can be solved in a
    single step and the cooling rate can be set to *1*. For non-linear optimization
    problems, multiple steps are required obtain the minimizer for a fixed trade-off
    parameter. In this case, the cooling rate should be larger than 1.

    Parameters
    ----------
    coolingFactor : float
        The factor by which the trade-off parameter is decreased when updated.
        The preexisting value of the trade-off parameter is divided by the cooling factor.
    coolingRate : int
        Sets the number of successive iterations before the trade-off parameter is reduced.
        Use *1* for linear least-squares optimization problems. Use *2* for weakly non-linear
        optimization problems. Use *3* for general non-linear optimization problems.

    """

    def __init__(self, coolingFactor=8.0, coolingRate=3, **kwargs):
        super().__init__(**kwargs)
        self.coolingFactor = coolingFactor
        self.coolingRate = coolingRate

    @property
    def coolingFactor(self):
        """Beta is divided by this value every `coolingRate` iterations.

        Returns
        -------
        float
        """
        return self._coolingFactor

    @coolingFactor.setter
    def coolingFactor(self, value):
        self._coolingFactor = validate_float(
            "coolingFactor", value, min_val=0.0, inclusive_min=False
        )

    @property
    def coolingRate(self):
        """Cool after this number of iterations.

        Returns
        -------
        int
        """
        return self._coolingRate

    @coolingRate.setter
    def coolingRate(self, value):
        self._coolingRate = validate_integer("coolingRate", value, min_val=1)

    def endIter(self):
        if self.opt.iter > 0 and self.opt.iter % self.coolingRate == 0:
            if self.verbose:
                print(
                    "BetaSchedule is cooling Beta. Iteration: {0:d}".format(
                        self.opt.iter
                    )
                )
            self.invProb.beta /= self.coolingFactor


class AlphasSmoothEstimate_ByEig(InversionDirective):
    """
    Estimate the alphas multipliers for the smoothness terms of the regularization
    as a multiple of the ratio between the highest eigenvalue of the
    smallness term and the highest eigenvalue of each smoothness term of the regularization.
    The highest eigenvalue are estimated through power iterations and Rayleigh quotient.
    """

    def __init__(self, alpha0_ratio=1.0, n_pw_iter=4, seed=None, **kwargs):
        super().__init__(**kwargs)
        self.alpha0_ratio = alpha0_ratio
        self.n_pw_iter = n_pw_iter
        self.seed = seed

    @property
    def alpha0_ratio(self):
        """the estimated Alpha_smooth is multiplied by this ratio (int or array).

        Returns
        -------
        numpy.ndarray
        """
        return self._alpha0_ratio

    @alpha0_ratio.setter
    def alpha0_ratio(self, value):
        self._alpha0_ratio = validate_ndarray_with_shape(
            "alpha0_ratio", value, shape=("*",)
        )

    @property
    def n_pw_iter(self):
        """Number of power iterations for estimation.

        Returns
        -------
        int
        """
        return self._n_pw_iter

    @n_pw_iter.setter
    def n_pw_iter(self, value):
        self._n_pw_iter = validate_integer("n_pw_iter", value, min_val=1)

    @property
    def seed(self):
        """Random seed to initialize with.

        Returns
        -------
        int
        """
        return self._seed

    @seed.setter
    def seed(self, value):
        if value is not None:
            value = validate_integer("seed", value, min_val=1)
        self._seed = value

    def initialize(self):
        """"""
        if self.seed is not None:
            np.random.seed(self.seed)

        smoothness = []
        smallness = []
        parents = {}
        for regobjcts in self.reg.objfcts:
            if isinstance(regobjcts, ComboObjectiveFunction):
                objfcts = regobjcts.objfcts
            else:
                objfcts = [regobjcts]

            for obj in objfcts:
                if isinstance(
                    obj,
                    (
                        Smallness,
                        SparseSmallness,
                        PGIsmallness,
                        PGIwithNonlinearRelationshipsSmallness,
                    ),
                ):
                    smallness += [obj]

                elif isinstance(obj, (SmoothnessFirstOrder, SparseSmoothnessFirstOrder)):
                    parents[obj] = regobjcts
                    smoothness += [obj]

        if len(smallness) == 0:
            raise UserWarning(
                "Directive 'AlphasSmoothEstimate_ByEig' requires a regularization with at least one Small instance."
            )

        smallness_eigenvalue = eigenvalue_by_power_iteration(
            smallness[0],
            self.invProb.model,
            n_pw_iter=self.n_pw_iter,
        )

        self.alpha0_ratio = self.alpha0_ratio * np.ones(len(smoothness))

        if len(self.alpha0_ratio) != len(smoothness):
            raise ValueError(
                f"Input values for 'alpha0_ratio' should be of len({len(smoothness)}). Provided {self.alpha0_ratio}"
            )

        alphas = []
        for user_alpha, obj in zip(self.alpha0_ratio, smoothness):
            smooth_i_eigenvalue = eigenvalue_by_power_iteration(
                obj,
                self.invProb.model,
                n_pw_iter=self.n_pw_iter,
            )
            ratio = smallness_eigenvalue / smooth_i_eigenvalue

            mtype = obj._multiplier_pair

            new_alpha = getattr(parents[obj], mtype) * user_alpha * ratio
            setattr(parents[obj], mtype, new_alpha)
            alphas += [new_alpha]

        if self.verbose:
            print(f"Alpha scales: {alphas}")


class ScalingMultipleDataMisfits_ByEig(InversionDirective):
    """
    For multiple data misfits only: multiply each data misfit term
    by the inverse of its highest eigenvalue and then
    normalize the sum of the data misfit multipliers to one.
    The highest eigenvalue are estimated through power iterations and Rayleigh quotient.
    """

    def __init__(self, chi0_ratio=None, n_pw_iter=4, seed=None, **kwargs):
        super().__init__(**kwargs)
        self.chi0_ratio = chi0_ratio
        self.n_pw_iter = n_pw_iter
        self.seed = seed

    @property
    def chi0_ratio(self):
        """the estimated Alpha_smooth is multiplied by this ratio (int or array)

        Returns
        -------
        numpy.ndarray
        """
        return self._chi0_ratio

    @chi0_ratio.setter
    def chi0_ratio(self, value):
        if value is not None:
            value = validate_ndarray_with_shape("chi0_ratio", value, shape=("*",))
        self._chi0_ratio = value

    @property
    def n_pw_iter(self):
        """Number of power iterations for estimation.

        Returns
        -------
        int
        """
        return self._n_pw_iter

    @n_pw_iter.setter
    def n_pw_iter(self, value):
        self._n_pw_iter = validate_integer("n_pw_iter", value, min_val=1)

    @property
    def seed(self):
        """Random seed to initialize with

        Returns
        -------
        int
        """
        return self._seed

    @seed.setter
    def seed(self, value):
        if value is not None:
            value = validate_integer("seed", value, min_val=1)
        self._seed = value

    def initialize(self):
        """"""
        if self.seed is not None:
            np.random.seed(self.seed)

        if self.verbose:
            print("Calculating the scaling parameter.")

        if (
            getattr(self.dmisfit, "objfcts", None) is None
            or len(self.dmisfit.objfcts) == 1
        ):
            raise TypeError(
                "ScalingMultipleDataMisfits_ByEig only applies to joint inversion"
            )

        ndm = len(self.dmisfit.objfcts)
        if self.chi0_ratio is not None:
            self.chi0_ratio = self.chi0_ratio * np.ones(ndm)
        else:
            self.chi0_ratio = self.dmisfit.multipliers

        m = self.invProb.model

        dm_eigenvalue_list = []
        for dm in self.dmisfit.objfcts:
            dm_eigenvalue_list += [eigenvalue_by_power_iteration(dm, m)]

        self.chi0 = self.chi0_ratio / np.r_[dm_eigenvalue_list]
        self.chi0 = self.chi0 / np.sum(self.chi0)
        self.dmisfit.multipliers = self.chi0

        if self.verbose:
            print("Scale Multipliers: ", self.dmisfit.multipliers)


class JointScalingSchedule(InversionDirective):
    """
    For multiple data misfits only: rebalance each data misfit term
    during the inversion when some datasets are fit, and others not
    using the ratios of current misfits and their respective target.
    It implements the strategy described in https://doi.org/10.1093/gji/ggaa378.
    """

    def __init__(
        self, warmingFactor=1.0, chimax=1e10, chimin=1e-10, update_rate=1, **kwargs
    ):
        super().__init__(**kwargs)
        self.mode = 1
        self.warmingFactor = warmingFactor
        self.chimax = chimax
        self.chimin = chimin
        self.update_rate = update_rate

    @property
    def mode(self):
        """The type of update to perform.

        Returns
        -------
        {1, 2}
        """
        return self._mode

    @mode.setter
    def mode(self, value):
        self._mode = validate_integer("mode", value, min_val=1, max_val=2)

    @property
    def warmingFactor(self):
        """Factor to adjust scaling of the data misfits by.

        Returns
        -------
        float
        """
        return self._warmingFactor

    @warmingFactor.setter
    def warmingFactor(self, value):
        self._warmingFactor = validate_float(
            "warmingFactor", value, min_val=0.0, inclusive_min=False
        )

    @property
    def chimax(self):
        """Maximum chi factor.

        Returns
        -------
        float
        """
        return self._chimax

    @chimax.setter
    def chimax(self, value):
        self._chimax = validate_float("chimax", value, min_val=0.0, inclusive_min=False)

    @property
    def chimin(self):
        """Minimum chi factor.

        Returns
        -------
        float
        """
        return self._chimin

    @chimin.setter
    def chimin(self, value):
        self._chimin = validate_float("chimin", value, min_val=0.0, inclusive_min=False)

    @property
    def update_rate(self):
        """Will update the data misfit scalings after this many iterations.

        Returns
        -------
        int
        """
        return self._update_rate

    @update_rate.setter
    def update_rate(self, value):
        self._update_rate = validate_integer("update_rate", value, min_val=1)

    def initialize(self):
        if (
            getattr(self.dmisfit, "objfcts", None) is None
            or len(self.dmisfit.objfcts) == 1
        ):
            raise TypeError("JointScalingSchedule only applies to joint inversion")

        targetclass = np.r_[
            [
                isinstance(dirpart, MultiTargetMisfits)
                for dirpart in self.inversion.directiveList.dList
            ]
        ]
        if ~np.any(targetclass):
            self.DMtarget = None
        else:
            self.targetclass = np.where(targetclass)[0][-1]
            self.DMtarget = self.inversion.directiveList.dList[
                self.targetclass
            ].DMtarget

        if self.verbose:
            print("Initial data misfit scales: ", self.dmisfit.multipliers)

    def endIter(self):
        self.dmlist = self.inversion.directiveList.dList[self.targetclass].dmlist

        if np.any(self.dmlist < self.DMtarget):
            self.mode = 2
        else:
            self.mode = 1

        if self.opt.iter > 0 and self.opt.iter % self.update_rate == 0:
            if self.mode == 2:
                if np.all(np.r_[self.dmisfit.multipliers] > self.chimin) and np.all(
                    np.r_[self.dmisfit.multipliers] < self.chimax
                ):
                    indx = self.dmlist > self.DMtarget
                    if np.any(indx):
                        multipliers = self.warmingFactor * np.median(
                            self.DMtarget[~indx] / self.dmlist[~indx]
                        )
                        if np.sum(indx) == 1:
                            indx = np.where(indx)[0][0]
                        self.dmisfit.multipliers[indx] *= multipliers
                        self.dmisfit.multipliers /= np.sum(self.dmisfit.multipliers)

                        if self.verbose:
                            print("Updating scaling for data misfits by ", multipliers)
                            print("New scales:", self.dmisfit.multipliers)


class TargetMisfit(InversionDirective):
    """
    ... note:: Currently this target misfit is not set up for joint inversion.
    Check out MultiTargetMisfits
    """

    def __init__(self, target=None, phi_d_star=None, chifact=1.0, **kwargs):
        super().__init__(**kwargs)
        self.chifact = chifact
        self.phi_d_star = phi_d_star
        if phi_d_star is not None and target is not None:
            raise AttributeError("Attempted to set both target and phi_d_star.")
        if target is not None:
            self.target = target

    @property
    def target(self):
        """The target value for the data misfit

        Returns
        -------
        float
        """
        if getattr(self, "_target", None) is None:
            self._target = self.chifact * self.phi_d_star
        return self._target

    @target.setter
    def target(self, val):
        self._target = validate_float("target", val, min_val=0.0, inclusive_min=False)

    @property
    def chifact(self):
        """The a multiplier for the target data misfit value.

        The target value is `chifact` times `phi_d_star`

        Returns
        -------
        float
        """
        return self._chifact

    @chifact.setter
    def chifact(self, value):
        self._chifact = validate_float(
            "chifact", value, min_val=0.0, inclusive_min=False
        )
        self._target = None

    @property
    def phi_d_star(self):
        """The target phi_d value for the data misfit.

        The target value is `chifact` times `phi_d_star`

        Returns
        -------
        float
        """
        # the factor of 0.5 is because we do phid = 0.5*||dpred - dobs||^2
        if self._phi_d_star is None:
            nD = 0
            for survey in self.survey:
                nD += survey.nD
            self._phi_d_star = 0.5 * nD
        return self._phi_d_star

    @phi_d_star.setter
    def phi_d_star(self, value):
        # the factor of 0.5 is because we do phid = 0.5*||dpred - dobs||^2
        if value is not None:
            value = validate_float(
                "phi_d_star", value, min_val=0.0, inclusive_min=False
            )
        self._phi_d_star = value
        self._target = None

    def endIter(self):
        if self.invProb.phi_d < self.target:
            self.opt.stopNextIteration = True
            self.print_final_misfit()

    def print_final_misfit(self):
        if self.opt.print_type == "ubc":
            self.opt.print_target = (
                ">> Target misfit: %.1f (# of data) is achieved"
            ) % (self.target * self.invProb.opt.factor)


class MultiTargetMisfits(InversionDirective):
    def __init__(
        self,
        WeightsInTarget=False,
        chifact=1.0,
        phi_d_star=None,
        TriggerSmall=True,
        chiSmall=1.0,
        phi_ms_star=None,
        TriggerTheta=False,
        ToleranceTheta=1.0,
        distance_norm=np.inf,
        **kwargs,
    ):
        super().__init__(**kwargs)

        self.WeightsInTarget = WeightsInTarget
        # Chi factor for Geophsyical Data Misfit
        self.chifact = chifact
        self.phi_d_star = phi_d_star

        # Chifact for Clustering/Smallness
        self.TriggerSmall = TriggerSmall
        self.chiSmall = chiSmall
        self.phi_ms_star = phi_ms_star

        # Tolerance for parameters difference with their priors
        self.TriggerTheta = TriggerTheta  # deactivated by default
        self.ToleranceTheta = ToleranceTheta
        self.distance_norm = distance_norm

        self._DM = False
        self._CL = False
        self._DP = False

    @property
    def WeightsInTarget(self):
        """Whether to account for weights in the petrophysical misfit.

        Returns
        -------
        bool
        """
        return self._WeightsInTarget

    @WeightsInTarget.setter
    def WeightsInTarget(self, value):
        self._WeightsInTarget = validate_type("WeightsInTarget", value, bool)

    @property
    def chifact(self):
        """The a multiplier for the target Geophysical data misfit value.

        The target value is `chifact` times `phi_d_star`

        Returns
        -------
        numpy.ndarray
        """
        return self._chifact

    @chifact.setter
    def chifact(self, value):
        self._chifact = validate_ndarray_with_shape("chifact", value, shape=("*",))
        self._DMtarget = None

    @property
    def phi_d_star(self):
        """The target phi_d value for the Geophysical data misfit.

        The target value is `chifact` times `phi_d_star`

        Returns
        -------
        float
        """
        # the factor of 0.5 is because we do phid = 0.5*|| dpred - dobs||^2
        if getattr(self, "_phi_d_star", None) is None:
            # Check if it is a ComboObjective
            if isinstance(self.dmisfit, ComboObjectiveFunction):
                value = np.r_[[0.5 * survey.nD for survey in self.survey]]
            else:
                value = np.r_[[0.5 * self.survey.nD]]
            self._phi_d_star = value
            self._DMtarget = None

        return self._phi_d_star

    @phi_d_star.setter
    def phi_d_star(self, value):
        # the factor of 0.5 is because we do phid = 0.5*|| dpred - dobs||^2
        if value is not None:
            value = validate_ndarray_with_shape("phi_d_star", value, shape=("*",))
        self._phi_d_star = value
        self._DMtarget = None

    @property
    def chiSmall(self):
        """The a multiplier for the target petrophysical misfit value.

        The target value is `chiSmall` times `phi_ms_star`

        Returns
        -------
        float
        """
        return self._chiSmall

    @chiSmall.setter
    def chiSmall(self, value):
        self._chiSmall = validate_float("chiSmall", value)
        self._CLtarget = None

    @property
    def phi_ms_star(self):
        """The target value for the petrophysical data misfit.

        The target value is `chiSmall` times `phi_ms_star`

        Returns
        -------
        float
        """
        return self._phi_ms_star

    @phi_ms_star.setter
    def phi_ms_star(self, value):
        if value is not None:
            value = validate_float("phi_ms_star", value)
        self._phi_ms_star = value
        self._CLtarget = None

    @property
    def TriggerSmall(self):
        """Whether to trigger the smallness misfit test.

        Returns
        -------
        bool
        """
        return self._TriggerSmall

    @TriggerSmall.setter
    def TriggerSmall(self, value):
        self._TriggerSmall = validate_type("TriggerSmall", value, bool)

    @property
    def TriggerTheta(self):
        """Whether to trigger the GMM misfit test.

        Returns
        -------
        bool
        """
        return self._TriggerTheta

    @TriggerTheta.setter
    def TriggerTheta(self, value):
        self._TriggerTheta = validate_type("TriggerTheta", value, bool)

    @property
    def ToleranceTheta(self):
        """Target value for the GMM misfit.

        Returns
        -------
        float
        """
        return self._ToleranceTheta

    @ToleranceTheta.setter
    def ToleranceTheta(self, value):
        self._ToleranceTheta = validate_float("ToleranceTheta", value, min_val=0.0)

    @property
    def distance_norm(self):
        """Distance norm to use for GMM misfit measure.

        Returns
        -------
        float
        """
        return self._distance_norm

    @distance_norm.setter
    def distance_norm(self, value):
        self._distance_norm = validate_float("distance_norm", value, min_val=0.0)

    def initialize(self):
        self.dmlist = np.r_[[dmis(self.invProb.model) for dmis in self.dmisfit.objfcts]]

        if getattr(self.invProb.reg.objfcts[0], "objfcts", None) is not None:
            smallness = np.r_[
                [
                    (
                        np.r_[
                            i,
                            j,
                            (
                                isinstance(
                                    regpart,
                                    PGIwithNonlinearRelationshipsSmallness,
                                )
                                or isinstance(regpart, PGIsmallness)
                            ),
                        ]
                    )
                    for i, regobjcts in enumerate(self.invProb.reg.objfcts)
                    for j, regpart in enumerate(regobjcts.objfcts)
                ]
            ]
            if smallness[smallness[:, 2] == 1][:, :2].size == 0:
                warnings.warn(
                    "There is no PGI regularization. Smallness target is turned off (TriggerSmall flag)"
                )
                self.smallness = -1
                self.pgi_smallness = None

            else:
                self.smallness = smallness[smallness[:, 2] == 1][:, :2][0]
                self.pgi_smallness = self.invProb.reg.objfcts[
                    self.smallness[0]
                ].objfcts[self.smallness[1]]

                if self.verbose:
                    print(
                        type(
                            self.invProb.reg.objfcts[self.smallness[0]].objfcts[
                                self.smallness[1]
                            ]
                        )
                    )

            self._regmode = 1

        else:
            smallness = np.r_[
                [
                    (
                        np.r_[
                            j,
                            (
                                isinstance(
                                    regpart,
                                    PGIwithNonlinearRelationshipsSmallness,
                                )
                                or isinstance(regpart, PGIsmallness)
                            ),
                        ]
                    )
                    for j, regpart in enumerate(self.invProb.reg.objfcts)
                ]
            ]
            if smallness[smallness[:, 1] == 1][:, :1].size == 0:
                if self.TriggerSmall:
                    warnings.warn(
                        "There is no PGI regularization. Smallness target is turned off (TriggerSmall flag)."
                    )
                    self.TriggerSmall = False
                self.smallness = -1
            else:
                self.smallness = smallness[smallness[:, 1] == 1][:, :1][0]
                self.pgi_smallness = self.invProb.reg.objfcts[self.smallness[0]]

                if self.verbose:
                    print(type(self.invProb.reg.objfcts[self.smallness[0]]))

            self._regmode = 2

    @property
    def DM(self):
        """Whether the geophysical data misfit target was satisfied.

        Returns
        -------
        bool
        """
        return self._DM

    @property
    def CL(self):
        """Whether the petrophysical misfit target was satisified.

        Returns
        -------
        bool
        """
        return self._CL

    @property
    def DP(self):
        """Whether the GMM misfit was below the threshold.

        Returns
        -------
        bool
        """
        return self._DP

    @property
    def AllStop(self):
        """Whether all target misfit values have been met.

        Returns
        -------
        bool
        """

        return self.DM and self.CL and self.DP

    @property
    def DMtarget(self):
        if getattr(self, "_DMtarget", None) is None:
            self._DMtarget = self.chifact * self.phi_d_star
        return self._DMtarget

    @DMtarget.setter
    def DMtarget(self, val):
        self._DMtarget = val

    @property
    def CLtarget(self):
        if not getattr(self.pgi_smallness, "approx_eval", True):
            # if nonlinear prior, compute targer numerically at each GMM update
            samples, _ = self.pgi_smallness.gmm.sample(
                len(self.pgi_smallness.gmm.cell_volumes)
            )
            self.phi_ms_star = self.pgi_smallness(
                mkvc(samples), externalW=self.WeightsInTarget
            )

            self._CLtarget = self.chiSmall * self.phi_ms_star

        elif getattr(self, "_CLtarget", None) is None:
            # the factor of 0.5 is because we do phid = 0.5*|| dpred - dobs||^2
            if self.phi_ms_star is None:
                # Expected value is number of active cells * number of physical
                # properties
                self.phi_ms_star = 0.5 * len(self.invProb.model)

            self._CLtarget = self.chiSmall * self.phi_ms_star

        return self._CLtarget

    @property
    def CLnormalizedConstant(self):
        if ~self.WeightsInTarget:
            return 1.0
        elif np.any(self.smallness == -1):
            return np.sum(
                sp.csr_matrix.diagonal(self.invProb.reg.objfcts[0].W) ** 2.0
            ) / len(self.invProb.model)
        else:
            return np.sum(sp.csr_matrix.diagonal(self.pgi_smallness.W) ** 2.0) / len(
                self.invProb.model
            )

    @CLtarget.setter
    def CLtarget(self, val):
        self._CLtarget = val

    def phims(self):
        if np.any(self.smallness == -1):
            return self.invProb.reg.objfcts[0](self.invProb.model)
        else:
            return (
                self.pgi_smallness(
                    self.invProb.model, external_weights=self.WeightsInTarget
                )
                / self.CLnormalizedConstant
            )

    def ThetaTarget(self):
        maxdiff = 0.0

        for i in range(self.invProb.reg.gmm.n_components):
            meandiff = np.linalg.norm(
                (self.invProb.reg.gmm.means_[i] - self.invProb.reg.gmmref.means_[i])
                / self.invProb.reg.gmmref.means_[i],
                ord=self.distance_norm,
            )
            maxdiff = np.maximum(maxdiff, meandiff)

            if (
                self.invProb.reg.gmm.covariance_type == "full"
                or self.invProb.reg.gmm.covariance_type == "spherical"
            ):
                covdiff = np.linalg.norm(
                    (
                        self.invProb.reg.gmm.covariances_[i]
                        - self.invProb.reg.gmmref.covariances_[i]
                    )
                    / self.invProb.reg.gmmref.covariances_[i],
                    ord=self.distance_norm,
                )
            else:
                covdiff = np.linalg.norm(
                    (
                        self.invProb.reg.gmm.covariances_
                        - self.invProb.reg.gmmref.covariances_
                    )
                    / self.invProb.reg.gmmref.covariances_,
                    ord=self.distance_norm,
                )
            maxdiff = np.maximum(maxdiff, covdiff)

            pidiff = np.linalg.norm(
                [
                    (
                        self.invProb.reg.gmm.weights_[i]
                        - self.invProb.reg.gmmref.weights_[i]
                    )
                    / self.invProb.reg.gmmref.weights_[i]
                ],
                ord=self.distance_norm,
            )
            maxdiff = np.maximum(maxdiff, pidiff)

        return maxdiff

    def endIter(self):
        self._DM = False
        self._CL = True
        self._DP = True
        self.dmlist = np.r_[[dmis(self.invProb.model) for dmis in self.dmisfit.objfcts]]
        self.targetlist = np.r_[
            [dm < tgt for dm, tgt in zip(self.dmlist, self.DMtarget)]
        ]

        if np.all(self.targetlist):
            self._DM = True

        if self.TriggerSmall and np.any(self.smallness != -1):
            if self.phims() > self.CLtarget:
                self._CL = False

        if self.TriggerTheta:
            if self.ThetaTarget() > self.ToleranceTheta:
                self._DP = False

        if self.verbose:
            message = "geophys. misfits: " + "; ".join(
                map(
                    str,
                    [
                        "{0} (target {1} [{2}])".format(val, tgt, cond)
                        for val, tgt, cond in zip(
                            np.round(self.dmlist, 1),
                            np.round(self.DMtarget, 1),
                            self.targetlist,
                        )
                    ],
                )
            )
            if self.TriggerSmall:
                message += (
                    " | smallness misfit: {0:.1f} (target: {1:.1f} [{2}])".format(
                        self.phims(), self.CLtarget, self.CL
                    )
                )
            if self.TriggerTheta:
                message += " | GMM parameters within tolerance: {}".format(self.DP)
            print(message)

        if self.AllStop:
            self.opt.stopNextIteration = True
            if self.verbose:
                print("All targets have been reached")


class SaveEveryIteration(InversionDirective):
    """SaveEveryIteration

    This directive saves an array at each iteration. The default
    directory is the current directory and the models are saved as
    ``InversionModel-YYYY-MM-DD-HH-MM-iter.npy``
    """

    def __init__(self, directory=".", name="InversionModel", **kwargs):
        super().__init__(**kwargs)
        self.directory = directory
        self.name = name

    @property
    def directory(self):
        """Directory to save results in.

        Returns
        -------
        str
        """
        return self._directory

    @directory.setter
    def directory(self, value):
        value = validate_string("directory", value)
        fullpath = os.path.abspath(os.path.expanduser(value))

        if not os.path.isdir(fullpath):
            os.mkdir(fullpath)
        self._directory = value

    @property
    def name(self):
        """Root of the filename to be saved.

        Returns
        -------
        str
        """
        return self._name

    @name.setter
    def name(self, value):
        self._name = validate_string("name", value)

    @property
    def fileName(self):
        if getattr(self, "_fileName", None) is None:
            from datetime import datetime

            self._fileName = "{0!s}-{1!s}".format(
                self.name, datetime.now().strftime("%Y-%m-%d-%H-%M")
            )
        return self._fileName


class SaveModelEveryIteration(SaveEveryIteration):
    """SaveModelEveryIteration

    This directive saves the model as a numpy array at each iteration. The
    default directory is the current directoy and the models are saved as
    ``InversionModel-YYYY-MM-DD-HH-MM-iter.npy``
    """

    def initialize(self):
        print(
            "SimPEG.SaveModelEveryIteration will save your models as: "
            "'{0!s}###-{1!s}.npy'".format(self.directory + os.path.sep, self.fileName)
        )

    def endIter(self):
        np.save(
            "{0!s}{1:03d}-{2!s}".format(
                self.directory + os.path.sep, self.opt.iter, self.fileName
            ),
            self.opt.xc,
        )


class SaveOutputEveryIteration(SaveEveryIteration):
    """SaveOutputEveryIteration"""

    save_txt = True

    def __init__(self, save_txt=True, **kwargs):
        super().__init__(**kwargs)

        self.save_txt = save_txt

    @property
    def save_txt(self):
        """Whether to save the output as a text file.

        Returns
        -------
        bool
        """
        return self._save_txt

    @save_txt.setter
    def save_txt(self, value):
        self._save_txt = validate_type("save_txt", value, bool)

    def initialize(self):
        if self.save_txt is True:
            print(
                "SimPEG.SaveOutputEveryIteration will save your inversion "
                "progress as: '###-{0!s}.txt'".format(self.fileName)
            )
            f = open(self.fileName + ".txt", "w")
            header = "  #     beta     phi_d     phi_m   phi_m_small     phi_m_smoomth_x     phi_m_smoomth_y     phi_m_smoomth_z      phi\n"
            f.write(header)
            f.close()

        # Create a list of each

        self.beta = []
        self.phi_d = []
        self.phi_m = []
        self.phi_m_small = []
        self.phi_m_smooth_x = []
        self.phi_m_smooth_y = []
        self.phi_m_smooth_z = []
        self.phi = []

    def endIter(self):
        phi_s, phi_x, phi_y, phi_z = 0, 0, 0, 0

        for reg in self.reg.objfcts:
            if isinstance(reg, Sparse):
                i_s, i_x, i_y, i_z = 0, 1, 2, 3
            else:
                i_s, i_x, i_y, i_z = 0, 1, 3, 5
            if getattr(reg, "alpha_s", None):
                phi_s += reg.objfcts[i_s](self.invProb.model) * reg.alpha_s
            if getattr(reg, "alpha_x", None):
                phi_x += reg.objfcts[i_x](self.invProb.model) * reg.alpha_x

            if reg.regularization_mesh.dim > 1 and getattr(reg, "alpha_y", None):
                phi_y += reg.objfcts[i_y](self.invProb.model) * reg.alpha_y
            if reg.regularization_mesh.dim > 2 and getattr(reg, "alpha_z", None):
                phi_z += reg.objfcts[i_z](self.invProb.model) * reg.alpha_z

        self.beta.append(self.invProb.beta)
        self.phi_d.append(self.invProb.phi_d)
        self.phi_m.append(self.invProb.phi_m)
        self.phi_m_small.append(phi_s)
        self.phi_m_smooth_x.append(phi_x)
        self.phi_m_smooth_y.append(phi_y)
        self.phi_m_smooth_z.append(phi_z)
        self.phi.append(self.opt.f)

        if self.save_txt:
            f = open(self.fileName + ".txt", "a")
            f.write(
                " {0:3d} {1:1.4e} {2:1.4e} {3:1.4e} {4:1.4e} {5:1.4e} "
                "{6:1.4e}  {7:1.4e}  {8:1.4e}\n".format(
                    self.opt.iter,
                    self.beta[self.opt.iter - 1],
                    self.phi_d[self.opt.iter - 1],
                    self.phi_m[self.opt.iter - 1],
                    self.phi_m_small[self.opt.iter - 1],
                    self.phi_m_smooth_x[self.opt.iter - 1],
                    self.phi_m_smooth_y[self.opt.iter - 1],
                    self.phi_m_smooth_z[self.opt.iter - 1],
                    self.phi[self.opt.iter - 1],
                )
            )
            f.close()

    def load_results(self):
        results = np.loadtxt(self.fileName + str(".txt"), comments="#")
        self.beta = results[:, 1]
        self.phi_d = results[:, 2]
        self.phi_m = results[:, 3]
        self.phi_m_small = results[:, 4]
        self.phi_m_smooth_x = results[:, 5]
        self.phi_m_smooth_y = results[:, 6]
        self.phi_m_smooth_z = results[:, 7]

        self.phi_m_smooth = (
            self.phi_m_smooth_x + self.phi_m_smooth_y + self.phi_m_smooth_z
        )

        self.f = results[:, 7]

        self.target_misfit = self.invProb.dmisfit.simulation.survey.nD / 2.0
        self.i_target = None

        if self.invProb.phi_d < self.target_misfit:
            i_target = 0
            while self.phi_d[i_target] > self.target_misfit:
                i_target += 1
            self.i_target = i_target

    def plot_misfit_curves(
        self,
        fname=None,
        dpi=300,
        plot_small_smooth=False,
        plot_phi_m=True,
        plot_small=False,
        plot_smooth=False,
    ):
        self.target_misfit = self.invProb.dmisfit.simulation.survey.nD / 2.0
        self.i_target = None

        if self.invProb.phi_d < self.target_misfit:
            i_target = 0
            while self.phi_d[i_target] > self.target_misfit:
                i_target += 1
            self.i_target = i_target

        fig = plt.figure(figsize=(5, 2))
        ax = plt.subplot(111)
        ax_1 = ax.twinx()
        ax.semilogy(
            np.arange(len(self.phi_d)), self.phi_d, "k-", lw=2, label=r"$\phi_d$"
        )

        if plot_phi_m:
            ax_1.semilogy(
                np.arange(len(self.phi_d)), self.phi_m, "r", lw=2, label=r"$\phi_m$"
            )

        if plot_small_smooth or plot_small:
            ax_1.semilogy(
                np.arange(len(self.phi_d)), self.phi_m_small, "ro", label="small"
            )
        if plot_small_smooth or plot_smooth:
            ax_1.semilogy(
                np.arange(len(self.phi_d)), self.phi_m_smooth_x, "rx", label="smooth_x"
            )
            ax_1.semilogy(
                np.arange(len(self.phi_d)), self.phi_m_smooth_y, "rx", label="smooth_y"
            )
            ax_1.semilogy(
                np.arange(len(self.phi_d)), self.phi_m_smooth_z, "rx", label="smooth_z"
            )

        ax.legend(loc=1)
        ax_1.legend(loc=2)

        ax.plot(
            np.r_[ax.get_xlim()[0], ax.get_xlim()[1]],
            np.ones(2) * self.target_misfit,
            "k:",
        )
        ax.set_xlabel("Iteration")
        ax.set_ylabel(r"$\phi_d$")
        ax_1.set_ylabel(r"$\phi_m$", color="r")
        ax_1.tick_params(axis="y", which="both", colors="red")

        plt.show()
        if fname is not None:
            fig.savefig(fname, dpi=dpi)

    def plot_tikhonov_curves(self, fname=None, dpi=200):
        self.target_misfit = self.invProb.dmisfit.simulation.survey.nD / 2.0
        self.i_target = None

        if self.invProb.phi_d < self.target_misfit:
            i_target = 0
            while self.phi_d[i_target] > self.target_misfit:
                i_target += 1
            self.i_target = i_target

        fig = plt.figure(figsize=(5, 8))
        ax1 = plt.subplot(311)
        ax2 = plt.subplot(312)
        ax3 = plt.subplot(313)

        ax1.plot(self.beta, self.phi_d, "k-", lw=2, ms=4)
        ax1.set_xlim(np.hstack(self.beta).min(), np.hstack(self.beta).max())
        ax1.set_xlabel(r"$\beta$", fontsize=14)
        ax1.set_ylabel(r"$\phi_d$", fontsize=14)

        ax2.plot(self.beta, self.phi_m, "k-", lw=2)
        ax2.set_xlim(np.hstack(self.beta).min(), np.hstack(self.beta).max())
        ax2.set_xlabel(r"$\beta$", fontsize=14)
        ax2.set_ylabel(r"$\phi_m$", fontsize=14)

        ax3.plot(self.phi_m, self.phi_d, "k-", lw=2)
        ax3.set_xlim(np.hstack(self.phi_m).min(), np.hstack(self.phi_m).max())
        ax3.set_xlabel(r"$\phi_m$", fontsize=14)
        ax3.set_ylabel(r"$\phi_d$", fontsize=14)

        if self.i_target is not None:
            ax1.plot(self.beta[self.i_target], self.phi_d[self.i_target], "k*", ms=10)
            ax2.plot(self.beta[self.i_target], self.phi_m[self.i_target], "k*", ms=10)
            ax3.plot(self.phi_m[self.i_target], self.phi_d[self.i_target], "k*", ms=10)

        for ax in [ax1, ax2, ax3]:
            ax.set_xscale("linear")
            ax.set_yscale("linear")
        plt.tight_layout()
        plt.show()
        if fname is not None:
            fig.savefig(fname, dpi=dpi)


class SaveOutputDictEveryIteration(SaveEveryIteration):
    """
    Saves inversion parameters at every iteration.
    """

    # Initialize the output dict
    def __init__(self, saveOnDisk=False, **kwargs):
        super().__init__(**kwargs)
        self.saveOnDisk = saveOnDisk

    @property
    def saveOnDisk(self):
        """Whether to save the output dict to disk.

        Returns
        -------
        bool
        """
        return self._saveOnDisk

    @saveOnDisk.setter
    def saveOnDisk(self, value):
        self._saveOnDisk = validate_type("saveOnDisk", value, bool)

    def initialize(self):
        self.outDict = {}
        if self.saveOnDisk:
            print(
                "SimPEG.SaveOutputDictEveryIteration will save your inversion progress as dictionary: '###-{0!s}.npz'".format(
                    self.fileName
                )
            )

    def endIter(self):
        # regCombo = ["phi_ms", "phi_msx"]

        # if self.simulation[0].mesh.dim >= 2:
        #     regCombo += ["phi_msy"]

        # if self.simulation[0].mesh.dim == 3:
        #     regCombo += ["phi_msz"]

        # Initialize the output dict
        iterDict = {}

        # Save the data.
        iterDict["iter"] = self.opt.iter
        iterDict["beta"] = self.invProb.beta
        iterDict["phi_d"] = self.invProb.phi_d
        iterDict["phi_m"] = self.invProb.phi_m

        # for label, fcts in zip(regCombo, self.reg.objfcts[0].objfcts):
        #     iterDict[label] = fcts(self.invProb.model)

        iterDict["f"] = self.opt.f
        iterDict["m"] = self.invProb.model
        iterDict["dpred"] = self.invProb.dpred

        if hasattr(self.reg.objfcts[0], "eps_p") is True:
            iterDict["eps_p"] = self.reg.objfcts[0].eps_p
            iterDict["eps_q"] = self.reg.objfcts[0].eps_q

        if hasattr(self.reg.objfcts[0], "norms") is True:
            iterDict["lps"] = self.reg.objfcts[0].norms[0][0]
            iterDict["lpx"] = self.reg.objfcts[0].norms[0][1]

        # Save the file as a npz
        if self.saveOnDisk:
            np.savez("{:03d}-{:s}".format(self.opt.iter, self.fileName), iterDict)

        self.outDict[self.opt.iter] = iterDict


class Update_IRLS(InversionDirective):
    f_old = 0
    f_min_change = 1e-2
    beta_tol = 1e-1
    beta_ratio_l2 = None
    prctile = 100
    chifact_start = 1.0
    chifact_target = 1.0

    # Solving parameter for IRLS (mode:2)
    irls_iteration = 0
    minGNiter = 1
    iterStart = 0
    sphericalDomain = False

    # Beta schedule
    ComboObjFun = False
    mode = 1
    coolEpsOptimized = True
    coolEps_p = True
    coolEps_q = True
    floorEps_p = 1e-8
    floorEps_q = 1e-8
    coolEpsFact = 1.2
    silent = False
    fix_Jmatrix = False

    def __init__(
        self,
        max_irls_iterations=20,
        update_beta=True,
        beta_search=False,
        coolingFactor=2.0,
        coolingRate=1,
        **kwargs,
    ):
        super().__init__(**kwargs)
        self.max_irls_iterations = max_irls_iterations
        self.update_beta = update_beta
        self.beta_search = beta_search
        self.coolingFactor = coolingFactor
        self.coolingRate = coolingRate

    @property
    def max_irls_iterations(self):
        """Maximum irls iterations.

        Returns
        -------
        int
        """
        return self._max_irls_iterations

    @max_irls_iterations.setter
    def max_irls_iterations(self, value):
        self._max_irls_iterations = validate_integer(
            "max_irls_iterations", value, min_val=0
        )

    @property
    def coolingFactor(self):
        """Beta is divided by this value every `coolingRate` iterations.

        Returns
        -------
        float
        """
        return self._coolingFactor

    @coolingFactor.setter
    def coolingFactor(self, value):
        self._coolingFactor = validate_float(
            "coolingFactor", value, min_val=0.0, inclusive_min=False
        )

    @property
    def coolingRate(self):
        """Cool after this number of iterations.

        Returns
        -------
        int
        """
        return self._coolingRate

    @coolingRate.setter
    def coolingRate(self, value):
        self._coolingRate = validate_integer("coolingRate", value, min_val=1)

    @property
    def update_beta(self):
        """Whether to update beta.

        Returns
        -------
        bool
        """
        return self._update_beta

    @update_beta.setter
    def update_beta(self, value):
        self._update_beta = validate_type("update_beta", value, bool)

    @property
    def beta_search(self):
        """Whether to do a beta search.

        Returns
        -------
        bool
        """
        return self._beta_search

    @beta_search.setter
    def beta_search(self, value):
        self._beta_search = validate_type("beta_search", value, bool)

    @property
    def target(self):
        if getattr(self, "_target", None) is None:
            nD = 0
            for survey in self.survey:
                nD += survey.nD

            self._target = nD * 0.5 * self.chifact_target

        return self._target

    @target.setter
    def target(self, val):
        self._target = val

    @property
    def start(self):
        if getattr(self, "_start", None) is None:
            if isinstance(self.survey, list):
                self._start = 0
                for survey in self.survey:
                    self._start += survey.nD * 0.5 * self.chifact_start

            else:
                self._start = self.survey.nD * 0.5 * self.chifact_start
        return self._start

    @start.setter
    def start(self, val):
        self._start = val

    def initialize(self):
        if self.mode == 1:
            self.norms = []
            for reg in self.reg.objfcts:
                if not isinstance(reg, Sparse):
                    continue
                self.norms.append(reg.norms)
                reg.norms = [2.0 for obj in reg.objfcts]
                reg.model = self.invProb.model

        # Update the model used by the regularization
        for reg in self.reg.objfcts:
            if not isinstance(reg, Sparse):
                continue

            reg.model = self.invProb.model

        if self.sphericalDomain:
            self.angleScale()

    def endIter(self):
        if self.sphericalDomain:
            self.angleScale()

        # Check if misfit is within the tolerance, otherwise scale beta
        if np.all(
            [
                np.abs(1.0 - self.invProb.phi_d / self.target) > self.beta_tol,
                self.update_beta,
                self.mode != 1,
            ]
        ):
            ratio = self.target / self.invProb.phi_d

            if ratio > 1:
                ratio = np.mean([2.0, ratio])
            else:
                ratio = np.mean([0.75, ratio])

            self.invProb.beta = self.invProb.beta * ratio

            if np.all([self.mode != 1, self.beta_search]):
                print("Beta search step")
                # self.update_beta = False
                # Re-use previous model and continue with new beta
                self.invProb.model = self.reg.objfcts[0].model
                self.opt.xc = self.reg.objfcts[0].model
                self.opt.iter -= 1
                return

        elif np.all([self.mode == 1, self.opt.iter % self.coolingRate == 0]):
            self.invProb.beta = self.invProb.beta / self.coolingFactor

        # After reaching target misfit with l2-norm, switch to IRLS (mode:2)
        if np.all([self.invProb.phi_d < self.start, self.mode == 1]):
            self.start_irls()

        # Only update after GN iterations
        if np.all(
            [(self.opt.iter - self.iterStart) % self.minGNiter == 0, self.mode != 1]
        ):
            if self.stopping_criteria():
                self.opt.stopNextIteration = True
                return

            # Print to screen
            for reg in self.reg.objfcts:
                if not isinstance(reg, Sparse):
                    continue

                for obj in reg.objfcts:
                    if isinstance(reg, (Sparse, BaseSparse)):
                        obj.irls_threshold = obj.irls_threshold / self.coolEpsFact

            self.irls_iteration += 1

            # Reset the regularization matrices so that it is
            # recalculated for current model. Do it to all levels of comboObj
            for reg in self.reg.objfcts:
                if not isinstance(reg, Sparse):
                    continue
                if isinstance(reg, (Sparse, BaseSparse)):
                    reg.update_weights(reg.model)

            self.update_beta = True
            self.invProb.phi_m_last = self.reg(self.invProb.model)

    def start_irls(self):
        if not self.silent:
            print(
                "Reached starting chifact with l2-norm regularization:"
                + " Start IRLS steps..."
            )

        self.mode = 2

        if getattr(self.opt, "iter", None) is None:
            self.iterStart = 0
        else:
            self.iterStart = self.opt.iter

        self.invProb.phi_m_last = self.reg(self.invProb.model)

        # Either use the supplied irls_threshold, or fix base on distribution of
        # model values
        for reg in self.reg.objfcts:
            if not isinstance(reg, Sparse):
                continue

            for obj in reg.objfcts:
                threshold = np.percentile(
                    np.abs(obj.f_m(self.invProb.model)), self.prctile
                )
                # threshold = np.percentile(
                #     np.abs(obj.mapping * obj._delta_m(self.invProb.model)), self.prctile
                # )
                # if isinstance(obj, SmoothnessFirstOrder):
                #     threshold /= reg.regularization_mesh.base_length

                obj.irls_threshold = threshold

        # Re-assign the norms supplied by user l2 -> lp
        for reg, norms in zip(self.reg.objfcts, self.norms):
            if not isinstance(reg, Sparse):
                continue
            reg.norms = norms

        # Save l2-model
        self.invProb.l2model = self.invProb.model.copy()

        # Print to screen
        for reg in self.reg.objfcts:
            if not isinstance(reg, Sparse):
                continue
            if not self.silent:
                print("irls_threshold " + str(reg.objfcts[0].irls_threshold))

    def angleScale(self):
        """
        Update the scales used by regularization for the
        different block of models
        """
        # Currently implemented for MVI-S only
        max_p = []
        for reg in self.reg.objfcts[0].objfcts:
            f_m = abs(reg.f_m(reg.model))
            max_p += [np.max(f_m)]

        max_p = np.asarray(max_p).max()

        max_s = [np.pi, np.pi]

        for reg, var in zip(self.reg.objfcts[1:], max_s):
            for obj in reg.objfcts:
                # TODO Need to make weights_shapes a public method
                obj.set_weights(
                    angle_scale=np.ones(obj._weights_shapes[0]) * max_p / var
                )

    def validate(self, directiveList):
        dList = directiveList.dList
        self_ind = dList.index(self)
        lin_precond_ind = [isinstance(d, UpdatePreconditioner) for d in dList]

        if any(lin_precond_ind):
            assert lin_precond_ind.index(True) > self_ind, (
                "The directive 'UpdatePreconditioner' must be after Update_IRLS "
                "in the directiveList"
            )
        else:
            warnings.warn(
                "Without a Linear preconditioner, convergence may be slow. "
                "Consider adding `Directives.UpdatePreconditioner` to your "
                "directives list"
            )
        return True

    def stopping_criteria(self):
        """
        Check for stopping criteria of max_irls_iteration or minimum change.
        """
        phim_new = 0
        for reg in self.reg.objfcts:
            if isinstance(reg, (Sparse, BaseSparse)):
                reg.model = self.invProb.model
                phim_new += reg(reg.model)

        # Check for maximum number of IRLS cycles1
        if self.irls_iteration == self.max_irls_iterations:
            if not self.silent:
                print(
                    "Reach maximum number of IRLS cycles:"
                    + " {0:d}".format(self.max_irls_iterations)
                )
            return True

        # Check if the function has changed enough
        f_change = np.abs(self.f_old - phim_new) / (self.f_old + 1e-12)
        if np.all(
            [
                f_change < self.f_min_change,
                self.irls_iteration > 1,
                np.abs(1.0 - self.invProb.phi_d / self.target) < self.beta_tol,
            ]
        ):
            print("Minimum decrease in regularization." + "End of IRLS")
            return True

        self.f_old = phim_new

        return False


class UpdatePreconditioner(InversionDirective):
    """
    Create a Jacobi preconditioner for the linear problem
    """

    def __init__(self, update_every_iteration=True, **kwargs):
        super().__init__(**kwargs)
        self.update_every_iteration = update_every_iteration

    @property
    def update_every_iteration(self):
        """Whether to update the preconditioner at every iteration.

        Returns
        -------
        bool
        """
        return self._update_every_iteration

    @update_every_iteration.setter
    def update_every_iteration(self, value):
        self._update_every_iteration = validate_type(
            "update_every_iteration", value, bool
        )

    def initialize(self):
        # Create the pre-conditioner
        regDiag = np.zeros_like(self.invProb.model)
        m = self.invProb.model

        for reg in self.reg.objfcts:
            # Check if regularization has a projection
            rdg = reg.deriv2(m)
            if not isinstance(rdg, Zero):
                regDiag += rdg.diagonal()

        JtJdiag = np.zeros_like(self.invProb.model)
        for sim, dmisfit in zip(self.simulation, self.dmisfit.objfcts):
            if getattr(sim, "getJtJdiag", None) is None:
                assert getattr(sim, "getJ", None) is not None, (
                    "Simulation does not have a getJ attribute."
                    + "Cannot form the sensitivity explicitly"
                )
                JtJdiag += np.sum(np.power((dmisfit.W * sim.getJ(m)), 2), axis=0)
            else:
                JtJdiag += sim.getJtJdiag(m, W=dmisfit.W)

        diagA = JtJdiag + self.invProb.beta * regDiag
        diagA[diagA != 0] = diagA[diagA != 0] ** -1.0
        PC = sdiag((diagA))

        self.opt.approxHinv = PC

    def endIter(self):
        # Cool the threshold parameter
        if self.update_every_iteration is False:
            return

        # Create the pre-conditioner
        regDiag = np.zeros_like(self.invProb.model)
        m = self.invProb.model

        for reg in self.reg.objfcts:
            # Check if he has wire
            regDiag += reg.deriv2(m).diagonal()

        JtJdiag = np.zeros_like(self.invProb.model)
        for sim, dmisfit in zip(self.simulation, self.dmisfit.objfcts):
            if getattr(sim, "getJtJdiag", None) is None:
                assert getattr(sim, "getJ", None) is not None, (
                    "Simulation does not have a getJ attribute."
                    + "Cannot form the sensitivity explicitly"
                )
                JtJdiag += np.sum(np.power((dmisfit.W * sim.getJ(m)), 2), axis=0)
            else:
                JtJdiag += sim.getJtJdiag(m, W=dmisfit.W)

        diagA = JtJdiag + self.invProb.beta * regDiag
        diagA[diagA != 0] = diagA[diagA != 0] ** -1.0
        PC = sdiag((diagA))
        self.opt.approxHinv = PC


class Update_Wj(InversionDirective):
    """
    Create approx-sensitivity base weighting using the probing method
    """

    def __init__(self, k=None, itr=None, **kwargs):
        self.k = k
        self.itr = itr
        super().__init__(**kwargs)

    @property
    def k(self):
        """Number of probing cycles for the estimator.

        Returns
        -------
        int
        """
        return self._k

    @k.setter
    def k(self, value):
        if value is not None:
            value = validate_integer("k", value, min_val=1)
        self._k = value

    @property
    def itr(self):
        """Which iteration to update the sensitivity.

        Will always update if `None`.

        Returns
        -------
        int or None
        """
        return self._itr

    @itr.setter
    def itr(self, value):
        if value is not None:
            value = validate_integer("itr", value, min_val=1)
        self._itr = value

    def endIter(self):
        if self.itr is None or self.itr == self.opt.iter:
            m = self.invProb.model
            if self.k is None:
                self.k = int(self.survey.nD / 10)

            def JtJv(v):
                Jv = self.simulation.Jvec(m, v)

                return self.simulation.Jtvec(m, Jv)

            JtJdiag = diagEst(JtJv, len(m), k=self.k)
            JtJdiag = JtJdiag / max(JtJdiag)

            self.reg.wght = JtJdiag


class UpdateSensitivityWeights(InversionDirective):
    r"""
    Sensitivity weighting for linear and non-linear least-squares inverse problems.

    This directive computes the root-mean squared sensitivities for the
    forward simulation(s) attached to the inverse problem, then truncates
    and scales the result to create cell weights which are applied in the regularization.
    The underlying theory is provided below in the `Notes` section.

    This directive **requires** that the map for the regularization function is either
    class:`SimPEG.maps.Wires` or class:`SimPEG.maps.Identity`. In other words, the
    sensitivity weighting cannot be applied for parametric inversion. In addition,
    the simulation(s) connected to the inverse problem **must** have a ``getJ`` or
    ``getJtJdiag`` method.

    This directive's place in the :class:`DirectivesList` **must** be
    before any directives which update the preconditioner for the inverse problem
    (i.e. :class:`UpdatePreconditioner`), and **must** be before any directives that
    estimate the starting trade-off parameter (i.e. :class:`EstimateBeta_ByEig`
    and :class:`EstimateBetaMaxDerivative`).

    Parameters
    ----------
    every_iteration : bool
        When ``True``, update sensitivity weighting at every model update; non-linear problems.
        When ``False``, create sensitivity weights for starting model only; linear problems.
    threshold : float
        Threshold value for smallest weighting value.
    threshold_method : {'amplitude', 'global', 'percentile'}
        Threshold method for how `threshold_value` is applied:

            - amplitude:
                the smallest root-mean squared sensitivity is a fractional percent of the largest value; must be between 0 and 1.
            - global:
                `threshold_value` is added to the cell weights prior to normalization; must be greater than 0.
            - percentile:
                the smallest root-mean squared sensitivity is set using percentile threshold; must be between 0 and 100.

    normalization_method : {'maximum', 'min_value', None}
        Normalization method applied to sensitivity weights.

        Options are:

            - maximum:
                sensitivity weights are normalized by the largest value such that the largest weight is equal to 1.
            - minimum:
                sensitivity weights are normalized by the smallest value, after thresholding, such that the smallest weights are equal to 1.
            - ``None``:
                normalization is not applied.

    Notes
    -----
    Let :math:`\mathbf{J}` represent the Jacobian. To create sensitivity weights, root-mean squared (RMS) sensitivities
    :math:`\mathbf{s}` are computed by summing the squares of the rows of the Jacobian:

    .. math::
        \mathbf{s} = \Bigg [ \sum_i \, \mathbf{J_{i, \centerdot }}^2 \, \Bigg ]^{1/2}

    The dynamic range of RMS sensitivities can span many orders of magnitude. When computing sensitivity
    weights, thresholding is generally applied to set a minimum value.

    Thresholding
    ^^^^^^^^^^^^

    If **global** thresholding is applied, we add a constant :math:`\tau` to the RMS sensitivities:

    .. math::
        \mathbf{\tilde{s}} = \mathbf{s} + \tau

    In the case of **percentile** thresholding, we let :math:`s_{\%}` represent a given percentile.
    Thresholding to set a minimum value is applied as follows:

    .. math::
        \tilde{s}_j = \begin{cases}
        s_j \;\; for \;\; s_j \geq s_{\%} \\
        s_{\%} \;\; for \;\; s_j < s_{\%}
        \end{cases}

    If **absolute** thresholding is applied, we define :math:`\eta` as a fractional percent.
    In this case, thresholding is applied as follows:

    .. math::
        \tilde{s}_j = \begin{cases}
        s_j \;\; for \;\; s_j \geq \eta s_{max} \\
        \eta s_{max} \;\; for \;\; s_j < \eta s_{max}
        \end{cases}
    """

    def __init__(
        self,
        every_iteration=False,
        threshold_value=1e-12,
        threshold_method="amplitude",
        normalization_method="maximum",
        **kwargs,
    ):
        if "everyIter" in kwargs.keys():
            warnings.warn(
                "'everyIter' property is deprecated and will be removed in SimPEG 0.20.0."
                "Please use 'every_iteration'."
            )
            every_iteration = kwargs.pop("everyIter")

        if "threshold" in kwargs.keys():
            warnings.warn(
                "'threshold' property is deprecated and will be removed in SimPEG 0.20.0."
                "Please use 'threshold_value'."
            )
            threshold_value = kwargs.pop("threshold")

        if "normalization" in kwargs.keys():
            warnings.warn(
                "'normalization' property is deprecated and will be removed in SimPEG 0.20.0."
                "Please define normalization using 'normalization_method'."
            )
            normalization_method = kwargs.pop("normalization")
            if normalization_method is True:
                normalization_method = "maximum"
            else:
                normalization_method = None

        super().__init__(**kwargs)

        self.every_iteration = every_iteration
        self.threshold_value = threshold_value
        self.threshold_method = threshold_method
        self.normalization_method = normalization_method

    @property
    def every_iteration(self):
        """Update sensitivity weights when model is updated.

        When ``True``, update sensitivity weighting at every model update; non-linear problems.
        When ``False``, create sensitivity weights for starting model only; linear problems.

        Returns
        -------
        bool
        """
        return self._every_iteration

    @every_iteration.setter
    def every_iteration(self, value):
        self._every_iteration = validate_type("every_iteration", value, bool)

    everyIter = deprecate_property(
        every_iteration, "everyIter", "every_iteration", removal_version="0.20.0"
    )

    @property
    def threshold_value(self):
        """Threshold value used to set minimum weighting value.

        The way thresholding is applied to the weighting model depends on the
        `threshold_method` property. The choices for `threshold_method` are:

            - global:
                `threshold_value` is added to the cell weights prior to normalization; must be greater than 0.
            - percentile:
                `threshold_value` is a percentile cutoff; must be between 0 and 100
            - amplitude:
                `threshold_value` is the fractional percent of the largest value; must be between 0 and 1


        Returns
        -------
        float
        """
        return self._threshold_value

    @threshold_value.setter
    def threshold_value(self, value):
        self._threshold_value = validate_float("threshold_value", value, min_val=0.0)

    threshold = deprecate_property(
        threshold_value, "threshold", "threshold_value", removal_version="0.20.0"
    )

    @property
    def threshold_method(self):
        """Threshold method for how `threshold_value` is applied:

            - global:
                `threshold_value` is added to the cell weights prior to normalization; must be greater than 0.
            - percentile:
                the smallest root-mean squared sensitivity is set using percentile threshold; must be between 0 and 100
            - amplitude:
                the smallest root-mean squared sensitivity is a fractional percent of the largest value; must be between 0 and 1


        Returns
        -------
        str
        """
        return self._threshold_method

    @threshold_method.setter
    def threshold_method(self, value):
        self._threshold_method = validate_string(
            "threshold_method", value, string_list=["global", "percentile", "amplitude"]
        )

    @property
    def normalization_method(self):
        """Normalization method applied to sensitivity weights.

        Options are:

            - ``None``
                normalization is not applied
            - maximum:
                sensitivity weights are normalized by the largest value such that the largest weight is equal to 1.
            - minimum:
                sensitivity weights are normalized by the smallest value, after thresholding, such that the smallest weights are equal to 1.

        Returns
        -------
        None, str
        """
        return self._normalization_method

    @normalization_method.setter
    def normalization_method(self, value):
        if value is None:
            self._normalization_method = value

        elif isinstance(value, bool):
            warnings.warn(
                "Boolean type for 'normalization_method' is deprecated and will be removed in 0.20.0."
                "Please use None, 'maximum' or 'minimum'."
            )
            if value:
                self._normalization_method = "maximum"
            else:
                self._normalization_method = None

        else:
            self._normalization_method = validate_string(
                "normalization_method", value, string_list=["minimum", "maximum"]
            )

    normalization = deprecate_property(
        normalization_method,
        "normalization",
        "normalization_method",
        removal_version="0.20.0",
    )

    def initialize(self):
        """Compute sensitivity weights upon starting the inversion."""
        for reg in self.reg.objfcts:
            if not isinstance(reg.mapping, (IdentityMap, Wires)):
                raise TypeError(
                    f"Mapping for the regularization must be of type {IdentityMap} or {Wires}. "
                    + f"Input mapping of type {type(reg.mapping)}."
                )

        self.update()

    def endIter(self):
        """Execute end of iteration."""

        if self.every_iteration:
            self.update()

    def update(self):
        """Update sensitivity weights"""

<<<<<<< HEAD
        """


=======
>>>>>>> a382415a
        jtj_diag = np.zeros_like(self.invProb.model)
        m = self.invProb.model

        for sim, dmisfit in zip(self.simulation, self.dmisfit.objfcts):
            if getattr(sim, "getJtJdiag", None) is None:
                if getattr(sim, "getJ", None) is None:
                    raise AttributeError(
                        "Simulation does not have a getJ attribute."
                        + "Cannot form the sensitivity explicitly"
                    )
                jtj_diag += mkvc(np.sum((dmisfit.W * sim.getJ(m)) ** 2.0, axis=0))
            else:
                jtj_diag += sim.getJtJdiag(m, W=dmisfit.W)

        # Compute and sum root-mean squared sensitivities for all objective functions
        wr = np.zeros_like(self.invProb.model)
        for reg in self.reg.objfcts:
            if isinstance(reg, BaseSimilarityMeasure):
                continue

            if hasattr(reg.mapping, "maps"):
                for _, wire in reg.mapping.maps:
                    wr += wire.deriv(self.invProb.model).T * (
                            (wire * jtj_diag) / reg.regularization_mesh.vol ** 2.0
                    )
            else:
                wr += reg.mapping.deriv(self.invProb.model).T * (
<<<<<<< HEAD
                        (reg.mapping * jtj_diag) / reg.regularization_mesh.vol ** 2.0
                )

        if self.normalization:
            wr /= wr.max()
        wr += self.threshold
=======
                    (reg.mapping * jtj_diag) / reg.regularization_mesh.vol**2.0
                )

>>>>>>> a382415a
        wr **= 0.5

        # Apply thresholding
        if self.threshold_method == "global":
            wr += self.threshold_value
        elif self.threshold_method == "percentile":
            wr = np.clip(
                wr, a_min=np.percentile(wr, self.threshold_value), a_max=np.inf
            )
        else:
            wr = np.clip(wr, a_min=self.threshold_value * wr.max(), a_max=np.inf)

        # Apply normalization
        if self.normalization_method == "maximum":
            wr /= wr.max()
        elif self.normalization_method == "minimum":
            wr /= wr.min()

        # Add sensitivity weighting to all model objective functions
        for reg in self.reg.objfcts:
            if not isinstance(reg, BaseSimilarityMeasure):
                sub_regs = getattr(reg, "objfcts", [reg])
                for sub_reg in sub_regs:
                    sub_reg.set_weights(sensitivity=sub_reg.mapping * wr)


    def validate(self, directiveList):
        """Validate directive against directives list.

        The ``UpdateSensitivityWeights`` directive impacts the regularization by applying
        cell weights. As a result, its place in the :class:`DirectivesList` must be
        before any directives which update the preconditioner for the inverse problem
        (i.e. :class:`UpdatePreconditioner`), and must be before any directives that
        estimate the starting trade-off parameter (i.e. :class:`EstimateBeta_ByEig`
        and :class:`EstimateBetaMaxDerivative`).


        Returns
        -------
        bool
            Returns ``True`` if validation passes. Otherwise, an error is thrown.
        """
        # check if a beta estimator is in the list after setting the weights
        dList = directiveList.dList
        self_ind = dList.index(self)

        beta_estimator_ind = [isinstance(d, BaseBetaEstimator) for d in dList]
        lin_precond_ind = [isinstance(d, UpdatePreconditioner) for d in dList]

        if any(beta_estimator_ind):
            assert beta_estimator_ind.index(True) > self_ind, (
                "The directive for setting intial beta must be after UpdateSensitivityWeights "
                "in the directiveList"
            )

        if any(lin_precond_ind):
            assert lin_precond_ind.index(True) > self_ind, (
                "The directive 'UpdatePreconditioner' must be after UpdateSensitivityWeights "
                "in the directiveList"
            )

        return True


class ProjectSphericalBounds(InversionDirective):
    r"""
    Trick for spherical coordinate system.
    Project :math:`\theta` and :math:`\phi` angles back to :math:`[-\pi,\pi]`
    using back and forth conversion.
    spherical->cartesian->spherical
    """

    def initialize(self):
        x = self.invProb.model
        # Convert to cartesian than back to avoid over rotation
        nC = int(len(x) / 3)

        xyz = spherical2cartesian(x.reshape((nC, 3), order="F"))
        m = cartesian2spherical(xyz.reshape((nC, 3), order="F"))

        self.invProb.model = m

        for sim in self.simulation:
            sim.model = m

        self.opt.xc = m

    def endIter(self):
        x = self.invProb.model
        nC = int(len(x) / 3)

        # Convert to cartesian than back to avoid over rotation
        xyz = spherical2cartesian(x.reshape((nC, 3), order="F"))
        m = cartesian2spherical(xyz.reshape((nC, 3), order="F"))

        self.invProb.model = m

        phi_m_last = []
        for reg in self.reg.objfcts:
            reg.model = self.invProb.model
            phi_m_last += [reg(self.invProb.model)]

        self.invProb.phi_m_last = phi_m_last

        for sim in self.simulation:
            sim.model = m

        self.opt.xc = m<|MERGE_RESOLUTION|>--- conflicted
+++ resolved
@@ -2702,12 +2702,6 @@
     def update(self):
         """Update sensitivity weights"""
 
-<<<<<<< HEAD
-        """
-
-
-=======
->>>>>>> a382415a
         jtj_diag = np.zeros_like(self.invProb.model)
         m = self.invProb.model
 
@@ -2735,18 +2729,13 @@
                     )
             else:
                 wr += reg.mapping.deriv(self.invProb.model).T * (
-<<<<<<< HEAD
                         (reg.mapping * jtj_diag) / reg.regularization_mesh.vol ** 2.0
                 )
 
         if self.normalization:
             wr /= wr.max()
+
         wr += self.threshold
-=======
-                    (reg.mapping * jtj_diag) / reg.regularization_mesh.vol**2.0
-                )
-
->>>>>>> a382415a
         wr **= 0.5
 
         # Apply thresholding
