--- conflicted
+++ resolved
@@ -2167,13 +2167,8 @@
             for reg in self.reg.objfcts:
                 if not isinstance(reg, Sparse):
                     continue
-<<<<<<< HEAD
-                if isinstance(reg, (Sparse, BaseSparse)):
-                    reg.update_weights(reg.model)
-=======
 
                 reg.update_weights(reg.model)
->>>>>>> df95624e
 
             self.update_beta = True
             self.invProb.phi_m_last = self.reg(self.invProb.model)
@@ -2738,17 +2733,6 @@
             if isinstance(reg, BaseSimilarityMeasure):
                 continue
 
-<<<<<<< HEAD
-            if isinstance(reg.mapping, Wires):
-                for _, wire in reg.mapping.maps:
-                    wr += wire.deriv(self.invProb.model).T * (
-                        (wire * jtj_diag) / reg.regularization_mesh.vol**2.0
-                    )
-            else:
-                wr += reg.mapping.deriv(self.invProb.model).T * (
-                    (reg.mapping * jtj_diag) / reg.regularization_mesh.vol**2.0
-                )
-=======
             mesh = reg.regularization_mesh
             n_cells = mesh.nC
             mapped_jtj_diag = reg.mapping * jtj_diag
@@ -2759,7 +2743,6 @@
             wr_temp = wr_temp.reshape(-1, order="F")
 
             wr += reg.mapping.deriv(self.invProb.model).T * wr_temp
->>>>>>> df95624e
 
         wr **= 0.5
 
