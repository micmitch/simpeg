from __future__ import print_function
from ...utils.code_utils import deprecate_class
from SimPEG import utils
from SimPEG.utils import mkvc, sdiag
from SimPEG import props
from ...simulation import BaseSimulation
from ..base import BasePFSimulation
import scipy.constants as constants
import numpy as np


class Simulation3DIntegral(BasePFSimulation):
    """
    Gravity simulation in integral form.

    """

    rho, rhoMap, rhoDeriv = props.Invertible("Physical property", default=1.0)

    def __init__(self, mesh, **kwargs):
        super().__init__(mesh, **kwargs)
        self._G = None
        self._gtg_diagonal = None
        self.modelMap = self.rhoMap

    def fields(self, m):
        self.model = m

        if self.store_sensitivities == "forward_only":
            self.model = m
            # Compute the linear operation without forming the full dense G
            fields = self.linear_operator()
        else:
            fields = self.G @ (self.rhoMap @ m).astype(np.float32)

        return fields

    def getJtJdiag(self, m, W=None):
        """
        Return the diagonal of JtJ
        """
        self.model = m

        if W is None:
            W = np.ones(self.survey.nD)
        else:
            W = W.diagonal() ** 2
        if getattr(self, "_gtg_diagonal", None) is None:

            diag = np.zeros(self.G.shape[1])
            for i in range(len(W)):
                diag += W[i] * (self.G[i] * self.G[i])
            self._gtg_diagonal = diag
        else:
            diag = self._gtg_diagonal
        return mkvc((sdiag(np.sqrt(diag)) @ self.rhoDeriv).power(2).sum(axis=0))

    def getJ(self, m, f=None):
        """
        Sensitivity matrix
        """
        return self.G.dot(self.rhoDeriv)

    def Jvec(self, m, v, f=None):
        """
        Sensitivity times a vector
        """
        dmu_dm_v = self.rhoDeriv @ v
        return self.G @ dmu_dm_v.astype(np.float32)

    def Jtvec(self, m, v, f=None):
        """
        Sensitivity transposed times a vector
        """
        Jtvec = self.G.T @ v.astype(np.float32)
        return np.asarray(self.rhoDeriv.T @ Jtvec)

    @property
    def G(self):
        """
        Gravity forward operator
        """
        if getattr(self, "_G", None) is None:

            self._G = self.linear_operator()

        return self._G

    @property
    def gtg_diagonal(self):
        """
        Diagonal of GtG
        """
        if getattr(self, "_gtg_diagonal", None) is None:

            return None

        return self._gtg_diagonal

<<<<<<< HEAD

def evaluate_integral(Xn, Yn, Zn, min_hx, min_hy, min_hz, receiver_location, components):
    """
        Compute the forward linear relationship between the model and the physics at a point
        and for every components of the survey.

        :param numpy.ndarray receiver_location:  array with shape (n_receivers, 3)
            Array of receiver locations as x, y, z columns.
        :param list[str] components: List of gravity components chosen from:
            'gx', 'gy', 'gz', 'gxx', 'gxy', 'gxz', 'gyy', 'gyz', 'gzz', 'guv'

        :rtype numpy.ndarray: rows
        :returns: ndarray with shape (n_components, n_cells)
            Dense array mapping of the contribution of all active cells to data components::

                rows =
                    g_1 = [g_1x g_1y g_1z]
                    g_2 = [g_2x g_2y g_2z]
                           ...
                    g_c = [g_cx g_cy g_cz]
=======
    def evaluate_integral(self, receiver_location, components):
        """
        Compute the forward linear relationship between the model and the physics at a point
        and for all components of the survey.

        :param numpy.ndarray receiver_location:  array with shape (n_receivers, 3)
            Array of receiver locations as x, y, z columns.
        :param list[str] components: List of gravity components chosen from:
            'gx', 'gy', 'gz', 'gxx', 'gxy', 'gxz', 'gyy', 'gyz', 'gzz', 'guv'

        :rtype numpy.ndarray: rows
        :returns: ndarray with shape (n_components, n_cells)
            Dense array mapping of the contribution of all active cells to data components::

                rows =
                    g_1 = [g_1x g_1y g_1z]
                    g_2 = [g_2x g_2y g_2z]
                           ...
                    g_c = [g_cx g_cy g_cz]

        """
        tol1 = 1e-4
        tol2 = 1e-10

        # base cell dimensions
        min_hx, min_hy, min_hz = (
            self.mesh.hx.min(),
            self.mesh.hy.min(),
            self.mesh.hz.min(),
        )

        dx = self.Xn - receiver_location[0]
        dx[np.abs(dx) / min_hx < tol1] = tol1 * min_hx
        dy = self.Yn - receiver_location[1]
        dy[np.abs(dy) / min_hy < tol1] = tol1 * min_hy
        dz = self.Zn - receiver_location[2]
        dz[np.abs(dz) / min_hz < tol1] = tol1 * min_hz

        rows = {component: np.zeros(self.Xn.shape[0]) for component in components}

        gxx = np.zeros(self.Xn.shape[0])
        gyy = np.zeros(self.Xn.shape[0])

        for aa in range(2):
            for bb in range(2):
                for cc in range(2):

                    r = (
                        mkvc(dx[:, aa]) ** 2
                        + mkvc(dy[:, bb]) ** 2
                        + mkvc(dz[:, cc]) ** 2
                    ) ** (0.50)

                    dz_r = dz[:, cc] + r
                    dy_r = dy[:, bb] + r
                    dx_r = dx[:, aa] + r

                    dxr = dx[:, aa] * r
                    dyr = dy[:, bb] * r
                    dzr = dz[:, cc] * r

                    dydz = dy[:, bb] * dz[:, cc]
                    dxdy = dx[:, aa] * dy[:, bb]
                    dxdz = dx[:, aa] * dz[:, cc]

                    if "gx" in components:
                        rows["gx"] += (
                            (-1) ** aa
                            * (-1) ** bb
                            * (-1) ** cc
                            * (
                                dy[:, bb] * np.log(dz_r)
                                + dz[:, cc] * np.log(dy_r)
                                - dx[:, aa] * np.arctan(dydz / dxr)
                            )
                        )
>>>>>>> c4e60ea2

    """
    tol1 = 1e-4
    tol2 = 1e-10

    # base cell dimensions
    # min_hx, min_hy, min_hz = self.mesh.hx.min(), self.mesh.hy.min(), self.mesh.hz.min()

    dx = Xn - receiver_location[0]
    dx[np.abs(dx)/min_hx < tol1] = tol1 * min_hx
    dy = Yn - receiver_location[1]
    dy[np.abs(dy)/min_hy < tol1] = tol1 * min_hy
    dz = Zn - receiver_location[2]
    dz[np.abs(dz)/min_hz < tol1] = tol1 * min_hz

    rows = {component: np.zeros(Xn.shape[0]) for component in components}

    gxx = np.zeros(Xn.shape[0])
    gyy = np.zeros(Xn.shape[0])

    for aa in range(2):
        for bb in range(2):
            for cc in range(2):

                r = (
                    mkvc(dx[:, aa]) ** 2
                    + mkvc(dy[:, bb]) ** 2
                    + mkvc(dz[:, cc]) ** 2
                ) ** (0.50)

                dz_r = dz[:, cc] + r
                dy_r = dy[:, bb] + r
                dx_r = dx[:, aa] + r

                dxr = dx[:, aa] * r
                dyr = dy[:, bb] * r
                dzr = dz[:, cc] * r

                dydz = dy[:, bb] * dz[:, cc]
                dxdy = dx[:, aa] * dy[:, bb]
                dxdz = dx[:, aa] * dz[:, cc]

                if "gx" in components:
                    rows["gx"] += (
                        (-1) ** aa
                        * (-1) ** bb
                        * (-1) ** cc
                        * (
                            dy[:, bb] * np.log(dz_r)
                            + dz[:, cc] * np.log(dy_r)
                            - dx[:, aa] * np.arctan(dydz / dxr)
                        )
                    )

                if "gy" in components:
                    rows["gy"] += (
                        (-1) ** aa
                        * (-1) ** bb
                        * (-1) ** cc
                        * (
                            dx[:, aa] * np.log(dz_r)
                            + dz[:, cc] * np.log(dx_r)
                            - dy[:, bb] * np.arctan(dxdz / dyr)
                        )
                    )

                if "gz" in components:
                    rows["gz"] += (
                        (-1) ** aa
                        * (-1) ** bb
                        * (-1) ** cc
                        * (
                            dx[:, aa] * np.log(dy_r)
                            + dy[:, bb] * np.log(dx_r)
                            - dz[:, cc] * np.arctan(dxdy / dzr)
                        )
                    )

                arg = dy[:, bb] * dz[:, cc] / dxr

                if (
                    ("gxx" in components)
                    or ("gzz" in components)
                    or ("guv" in components)
                ):
                    gxx -= (
                        (-1) ** aa
                        * (-1) ** bb
                        * (-1) ** cc
                        * (
                            dxdy / (r * dz_r)
                            + dxdz / (r * dy_r)
                            - np.arctan(arg)
                            + dx[:, aa]
                            * (1.0 / (1 + arg ** 2.0))
                            * dydz
                            / dxr ** 2.0
                            * (r + dx[:, aa] ** 2.0 / r)
                        )
                    )

                if "gxy" in components:
                    rows["gxy"] -= (
                        (-1) ** aa
                        * (-1) ** bb
                        * (-1) ** cc
                        * (
                            np.log(dz_r)
                            + dy[:, bb] ** 2.0 / (r * dz_r)
                            + dz[:, cc] / r
                            - 1.0
                            / (1 + arg ** 2.0)
                            * (dz[:, cc] / r ** 2)
                            * (r - dy[:, bb] ** 2.0 / r)
                        )
                    )

                if "gxz" in components:
                    rows["gxz"] -= (
                        (-1) ** aa
                        * (-1) ** bb
                        * (-1) ** cc
                        * (
                            np.log(dy_r)
                            + dz[:, cc] ** 2.0 / (r * dy_r)
                            + dy[:, bb] / r
                            - 1.0
                            / (1 + arg ** 2.0)
                            * (dy[:, bb] / (r ** 2))
                            * (r - dz[:, cc] ** 2.0 / r)
                        )
                    )

                arg = dx[:, aa] * dz[:, cc] / dyr

                if (
                    ("gyy" in components)
                    or ("gzz" in components)
                    or ("guv" in components)
                ):
                    gyy -= (
                        (-1) ** aa
                        * (-1) ** bb
                        * (-1) ** cc
                        * (
                            dxdy / (r * dz_r)
                            + dydz / (r * dx_r)
                            - np.arctan(arg)
                            + dy[:, bb]
                            * (1.0 / (1 + arg ** 2.0))
                            * dxdz
                            / dyr ** 2.0
                            * (r + dy[:, bb] ** 2.0 / r)
                        )
                    )

                if "gyz" in components:
                    rows["gyz"] -= (
                        (-1) ** aa
                        * (-1) ** bb
                        * (-1) ** cc
                        * (
                            np.log(dx_r)
                            + dz[:, cc] ** 2.0 / (r * (dx_r))
                            + dx[:, aa] / r
                            - 1.0
                            / (1 + arg ** 2.0)
                            * (dx[:, aa] / (r ** 2))
                            * (r - dz[:, cc] ** 2.0 / r)
                        )
                    )

    if "gyy" in components:
        rows["gyy"] = gyy

    if "gxx" in components:
        rows["gxx"] = gxx

    if "gzz" in components:
        rows["gzz"] = -gxx - gyy

    if "guv" in components:
        rows["guv"] = -0.5 * (gxx - gyy)

    for component in components:
        if len(component) == 3:
            rows[component] *= constants.G * 1e12  # conversion for Eotvos
        else:
            rows[component] *= constants.G * 1e8  # conversion for mGal

    return np.vstack([rows[component] for component in components])


class Simulation3DDifferential(BaseSimulation):
    """
    Gravity in differential equations!
    """

    _deprecate_main_map = "rhoMap"

    rho, rhoMap, rhoDeriv = props.Invertible("Specific density (g/cc)", default=1.0)

    solver = None

    def __init__(self, mesh, **kwargs):
        BaseSimulation.__init__(self, mesh, **kwargs)

        self.mesh.setCellGradBC("dirichlet")

        self._Div = self.mesh.cellGrad

    @property
    def MfI(self):
        return self._MfI

    @property
    def Mfi(self):
        return self._Mfi

    def makeMassMatrices(self, m):
        self.model = m
        self._Mfi = self.mesh.getFaceInnerProduct()
        self._MfI = utils.sdiag(1.0 / self._Mfi.diagonal())

    def getRHS(self, m):
        """"""

        Mc = utils.sdiag(self.mesh.cell_volumes)

        self.model = m
        rho = self.rho

        return Mc * rho

    def getA(self, m):
        """
        GetA creates and returns the A matrix for the Gravity nodal problem

        The A matrix has the form:

        .. math ::

            \mathbf{A} =  \Div(\MfMui)^{-1}\Div^{T}

        """
        return -self._Div.T * self.Mfi * self._Div

    def fields(self, m):
        """
        Return magnetic potential (u) and flux (B)
        u: defined on the cell nodes [nC x 1]
        gField: defined on the cell faces [nF x 1]

        After we compute u, then we update B.

        .. math ::

            \mathbf{B}_s = (\MfMui)^{-1}\mathbf{M}^f_{\mu_0^{-1}}\mathbf{B}_0-\mathbf{B}_0 -(\MfMui)^{-1}\Div^T \mathbf{u}

        """
        from scipy.constants import G as NewtG

        self.makeMassMatrices(m)
        A = self.getA(m)
        RHS = self.getRHS(m)

        Ainv = self.solver(A)
        u = Ainv * RHS

        gField = 4.0 * np.pi * NewtG * 1e8 * self._Div * u

        return {"G": gField, "u": u}


############
# Deprecated
############


@deprecate_class(removal_version="0.16.0", future_warn=True)
class GravityIntegral(Simulation3DIntegral):
    pass


@deprecate_class(removal_version="0.16.0", future_warn=True)
class Problem3D_Diff(Simulation3DDifferential):
    pass<|MERGE_RESOLUTION|>--- conflicted
+++ resolved
@@ -97,7 +97,6 @@
 
         return self._gtg_diagonal
 
-<<<<<<< HEAD
 
 def evaluate_integral(Xn, Yn, Zn, min_hx, min_hy, min_hz, receiver_location, components):
     """
@@ -118,101 +117,16 @@
                     g_2 = [g_2x g_2y g_2z]
                            ...
                     g_c = [g_cx g_cy g_cz]
-=======
-    def evaluate_integral(self, receiver_location, components):
-        """
-        Compute the forward linear relationship between the model and the physics at a point
-        and for all components of the survey.
-
-        :param numpy.ndarray receiver_location:  array with shape (n_receivers, 3)
-            Array of receiver locations as x, y, z columns.
-        :param list[str] components: List of gravity components chosen from:
-            'gx', 'gy', 'gz', 'gxx', 'gxy', 'gxz', 'gyy', 'gyz', 'gzz', 'guv'
-
-        :rtype numpy.ndarray: rows
-        :returns: ndarray with shape (n_components, n_cells)
-            Dense array mapping of the contribution of all active cells to data components::
-
-                rows =
-                    g_1 = [g_1x g_1y g_1z]
-                    g_2 = [g_2x g_2y g_2z]
-                           ...
-                    g_c = [g_cx g_cy g_cz]
-
-        """
-        tol1 = 1e-4
-        tol2 = 1e-10
-
-        # base cell dimensions
-        min_hx, min_hy, min_hz = (
-            self.mesh.hx.min(),
-            self.mesh.hy.min(),
-            self.mesh.hz.min(),
-        )
-
-        dx = self.Xn - receiver_location[0]
-        dx[np.abs(dx) / min_hx < tol1] = tol1 * min_hx
-        dy = self.Yn - receiver_location[1]
-        dy[np.abs(dy) / min_hy < tol1] = tol1 * min_hy
-        dz = self.Zn - receiver_location[2]
-        dz[np.abs(dz) / min_hz < tol1] = tol1 * min_hz
-
-        rows = {component: np.zeros(self.Xn.shape[0]) for component in components}
-
-        gxx = np.zeros(self.Xn.shape[0])
-        gyy = np.zeros(self.Xn.shape[0])
-
-        for aa in range(2):
-            for bb in range(2):
-                for cc in range(2):
-
-                    r = (
-                        mkvc(dx[:, aa]) ** 2
-                        + mkvc(dy[:, bb]) ** 2
-                        + mkvc(dz[:, cc]) ** 2
-                    ) ** (0.50)
-
-                    dz_r = dz[:, cc] + r
-                    dy_r = dy[:, bb] + r
-                    dx_r = dx[:, aa] + r
-
-                    dxr = dx[:, aa] * r
-                    dyr = dy[:, bb] * r
-                    dzr = dz[:, cc] * r
-
-                    dydz = dy[:, bb] * dz[:, cc]
-                    dxdy = dx[:, aa] * dy[:, bb]
-                    dxdz = dx[:, aa] * dz[:, cc]
-
-                    if "gx" in components:
-                        rows["gx"] += (
-                            (-1) ** aa
-                            * (-1) ** bb
-                            * (-1) ** cc
-                            * (
-                                dy[:, bb] * np.log(dz_r)
-                                + dz[:, cc] * np.log(dy_r)
-                                - dx[:, aa] * np.arctan(dydz / dxr)
-                            )
-                        )
->>>>>>> c4e60ea2
 
     """
     tol1 = 1e-4
-    tol2 = 1e-10
-
-    # base cell dimensions
-    # min_hx, min_hy, min_hz = self.mesh.hx.min(), self.mesh.hy.min(), self.mesh.hz.min()
-
     dx = Xn - receiver_location[0]
     dx[np.abs(dx)/min_hx < tol1] = tol1 * min_hx
     dy = Yn - receiver_location[1]
     dy[np.abs(dy)/min_hy < tol1] = tol1 * min_hy
     dz = Zn - receiver_location[2]
     dz[np.abs(dz)/min_hz < tol1] = tol1 * min_hz
-
     rows = {component: np.zeros(Xn.shape[0]) for component in components}
-
     gxx = np.zeros(Xn.shape[0])
     gyy = np.zeros(Xn.shape[0])
 
@@ -261,7 +175,6 @@
                             - dy[:, bb] * np.arctan(dxdz / dyr)
                         )
                     )
-
                 if "gz" in components:
                     rows["gz"] += (
                         (-1) ** aa
@@ -296,7 +209,6 @@
                             * (r + dx[:, aa] ** 2.0 / r)
                         )
                     )
-
                 if "gxy" in components:
                     rows["gxy"] -= (
                         (-1) ** aa
@@ -312,7 +224,6 @@
                             * (r - dy[:, bb] ** 2.0 / r)
                         )
                     )
-
                 if "gxz" in components:
                     rows["gxz"] -= (
                         (-1) ** aa
@@ -328,9 +239,7 @@
                             * (r - dz[:, cc] ** 2.0 / r)
                         )
                     )
-
                 arg = dx[:, aa] * dz[:, cc] / dyr
-
                 if (
                     ("gyy" in components)
                     or ("gzz" in components)
@@ -351,7 +260,6 @@
                             * (r + dy[:, bb] ** 2.0 / r)
                         )
                     )
-
                 if "gyz" in components:
                     rows["gyz"] -= (
                         (-1) ** aa
