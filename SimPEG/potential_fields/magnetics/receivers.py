from ... import survey


class Point(survey.BaseRx):
    """Magnetic point receiver class for integral formulation

    Parameters
    ----------
    locations : (n, 3) numpy.ndarray
        Receiver locations.
    components : str or list of str, default: 'tmi'
        Use a ``str`` for a single component or a ``list`` of ``str`` if multiple
        components are simulated at each location. Component choices are:

        - "tmi"  --> total magnetic intensity data (DEFAULT)
        - "bx"   --> x-component of the magnetic field
        - "by"   --> y-component of the magnetic field
        - "bz"   --> z-component of the magnetic field
        - "bxx"  --> x-derivative of the x-component
        - "bxy"  --> y-derivative of the x-component (and visa versa)
        - "bxz"  --> z-derivative of the x-component (and visa versa)
        - "byy"  --> y-derivative of the y-component
        - "byz"  --> z-derivative of the y-component (and visa versa)
        - "bzz"  --> z-derivative of the z-component

    Notes
    -----
    If predicting amplitude data, you must set include 'bx', 'by', and 'bz' here, and
    set `is_amplitude_data` in the `magnetics.Simulation3DIntegral` to `True`.

    """

    def __init__(self, locations, components="tmi", **kwargs):

        super().__init__(locations, **kwargs)

<<<<<<< HEAD
=======
        n_locations = self.locations.shape[0]

>>>>>>> df67440b
        if isinstance(components, str):
            components = [components]
        for component in components:
            if component not in [
                "bxx",
                "bxy",
                "bxz",
                "byy",
                "byz",
                "bzz",
                "bx",
                "by",
                "bz",
                "tmi",
            ]:
                raise ValueError(
                    f"{component} not recognized. Must be "
                    "'bxx', 'bxy', 'bxz', 'byy',"
                    "'byz', 'bzz', 'bx', 'by', 'bz', or 'tmi'. "
                )
        self.components = components

    @property
    def nD(self):
<<<<<<< HEAD
        return self.locations.shape[0] * len(self.components)
=======
        """Number of data

        Returns
        -------
        int
            Number of data for the receiver (locations X components)
        """

        if self.receiver_index is not None:
            return self.location_index.shape[0]
        elif self.locations is not None:
            return self.locations.shape[0]
        else:
            return None

    def receiver_index(self):
        """Receiver index

        Returns
        -------
        np.ndarray of int
            Receiver indices
        """

        return self.receiver_index
>>>>>>> df67440b
<|MERGE_RESOLUTION|>--- conflicted
+++ resolved
@@ -34,11 +34,6 @@
 
         super().__init__(locations, **kwargs)
 
-<<<<<<< HEAD
-=======
-        n_locations = self.locations.shape[0]
-
->>>>>>> df67440b
         if isinstance(components, str):
             components = [components]
         for component in components:
@@ -63,32 +58,11 @@
 
     @property
     def nD(self):
-<<<<<<< HEAD
-        return self.locations.shape[0] * len(self.components)
-=======
-        """Number of data
+        """Number of data.
 
         Returns
         -------
         int
             Number of data for the receiver (locations X components)
         """
-
-        if self.receiver_index is not None:
-            return self.location_index.shape[0]
-        elif self.locations is not None:
-            return self.locations.shape[0]
-        else:
-            return None
-
-    def receiver_index(self):
-        """Receiver index
-
-        Returns
-        -------
-        np.ndarray of int
-            Receiver indices
-        """
-
-        return self.receiver_index
->>>>>>> df67440b
+        return self.locations.shape[0] * len(self.components)