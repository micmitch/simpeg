--- conflicted
+++ resolved
@@ -10,9 +10,9 @@
 
 from SimPEG import Solver
 from SimPEG import props
-<<<<<<< HEAD
-import properties
-from SimPEG.utils import mkvc, mat_utils, sdiag, setKwargs
+
+from SimPEG.utils import mkvc, mat_utils, sdiag
+from SimPEG.utils.code_utils import validate_string, deprecate_property, validate_type
 from geoana.kernels import (
     prism_fzz,
     prism_fzx,
@@ -22,10 +22,6 @@
     prism_fxxz,
     prism_fxyz,
 )
-=======
-from SimPEG.utils import mkvc, mat_utils, sdiag
-from SimPEG.utils.code_utils import validate_string, deprecate_property, validate_type
->>>>>>> df67440b
 
 
 class Simulation3DIntegral(BasePFSimulation):
