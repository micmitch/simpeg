from __future__ import annotations
import warnings

import numpy as np
from discretize.base import BaseMesh
from typing import TYPE_CHECKING
from .. import maps
from ..objective_function import BaseObjectiveFunction, ComboObjectiveFunction
from .. import utils
from .regularization_mesh import RegularizationMesh

from SimPEG.utils.code_utils import deprecate_property, validate_ndarray_with_shape

if TYPE_CHECKING:
    from scipy.sparse import csr_matrix


class BaseRegularization(BaseObjectiveFunction):
    """Base regularization class.

    The ``BaseRegularization`` class defines properties and methods inherited by
    SimPEG regularization classes, and is not directly used to construct inversions.

    Parameters
    ----------
    mesh : SimPEG.regularization.RegularizationMesh, discretize.base.BaseMesh
        Mesh on which the regularization is discretized. This is not necessarily
        the same as the mesh on which the simulation is defined.
    active_cells : None, (n_cells, ) numpy.ndarray of bool
        Boolean array defining the set of :py:class:`~.regularization.RegularizationMesh`
        cells that are active in the inversion. If ``None``, all cells are active.
    mapping : None, SimPEG.maps.BaseMap
        The mapping from the model parameters to the active cells in the inversion.
        If ``None``, the mapping is set to :obj:`SimPEG.maps.IdentityMap`.
    reference_model : None, (n_param, ) numpy.ndarray
        Reference model. If ``None``, the reference model in the inversion is set to
        the starting model.
    units : None, str
        Units for the model parameters. Some regularization classes behave
        differently depending on the units; e.g. 'radian'.
    weights : None, dict
        Weight multipliers to customize the least-squares function.
        Each value is a numpy.ndarray of shape(:py:property:`~.regularization.RegularizationMesh.n_cells`, ).

    """

    _model = None
    _parent = None
<<<<<<< HEAD
=======
    _W = None
>>>>>>> df95624e

    def __init__(
        self,
        mesh: RegularizationMesh | BaseMesh,
        active_cells: np.ndarray | None = None,
        mapping: maps.IdentityMap | None = None,
        reference_model: np.ndarray | None = None,
        units: str | None = None,
        weights: dict | None = None,
        **kwargs,
    ):
        if isinstance(mesh, BaseMesh):
            mesh = RegularizationMesh(mesh)

        if not isinstance(mesh, RegularizationMesh):
            raise TypeError(
                f"'regularization_mesh' must be of type {RegularizationMesh} or {BaseMesh}. "
                f"Value of type {type(mesh)} provided."
            )

        # Handle deprecated indActive argument
        if (key := "indActive") in kwargs:
            if active_cells is not None:
                raise ValueError(
                    f"Cannot simultanously pass 'active_cells' and '{key}'. "
                    "Pass 'active_cells' only."
                )
            warnings.warn(
                f"The '{key}' argument has been deprecated, please use 'active_cells'. "
                "It will be removed in future versions of SimPEG.",
                DeprecationWarning,
                stacklevel=2,
            )
            active_cells = kwargs.pop(key)

        # Handle deprecated cell_weights argument
        if (key := "cell_weights") in kwargs:
            if weights is not None:
                raise ValueError(
                    f"Cannot simultanously pass 'weights' and '{key}'. "
                    "Pass 'weights' only."
                )
            warnings.warn(
                f"The '{key}' argument has been deprecated, please use 'weights'. "
                "It will be removed in future versions of SimPEG.",
                DeprecationWarning,
                stacklevel=2,
            )
            weights = kwargs.pop(key)

        super().__init__(nP=None, mapping=None, **kwargs)
        self._regularization_mesh = mesh
        self._weights = {}
        if active_cells is not None:
            self.active_cells = active_cells
        self.mapping = mapping  # Set mapping using the setter
        self.reference_model = reference_model
        self.units = units
        if weights is not None:
            if not isinstance(weights, dict):
                weights = {"user_weights": weights}
            self.set_weights(**weights)

    @property
    def active_cells(self) -> np.ndarray:
        """Active cells defined on the regularization mesh.

        A boolean array defining the cells in the :py:class:`~.regularization.RegularizationMesh`
        that are active (i.e. updated) throughout the inversion. The values of inactive cells
        remain equal to their starting model values.

        Returns
        -------
        (n_cells, ) array of bool

        Notes
        -----
        If the property is set using a ``numpy.ndarray`` of ``int``, the setter interprets the
        array as representing the indices of the active cells. When called however, the quantity
        will have been internally converted to a boolean array.
        """
        return self.regularization_mesh.active_cells

    @active_cells.setter
    def active_cells(self, values: np.ndarray | None):
        self.regularization_mesh.active_cells = values

        if values is not None:
            volume_term = "volume" in self._weights
            self._weights = {}
            self._W = None
            if volume_term:
                self.set_weights(volume=self.regularization_mesh.vol)

    indActive = deprecate_property(
        active_cells,
        "indActive",
        "active_cells",
        "0.19.0",
        future_warn=True,
        error=False,
    )

    @property
    def model(self) -> np.ndarray:
        """The model parameters.

        Returns
        -------
        (n_param, ) numpy.ndarray
            The model parameters.
        """
        return self._model

    @model.setter
    def model(self, values: np.ndarray | float):
        if isinstance(values, float):
            values = np.ones(self._nC_residual) * values

        values = validate_ndarray_with_shape(
            "model", values, shape=(self._nC_residual,), dtype=float
        )

        self._model = values

    @property
    def mapping(self) -> maps.IdentityMap:
        """Mapping from the inversion model parameters to the regularization mesh.

        Returns
        -------
        SimPEG.maps.BaseMap
            The mapping from the inversion model parameters to the quantity defined on the
            :py:class:`~.regularization.RegularizationMesh`.
        """
        return self._mapping

    @mapping.setter
    def mapping(self, mapping: maps.IdentityMap):
        if mapping is None:
            mapping = maps.IdentityMap()
        if not isinstance(mapping, maps.IdentityMap):
            raise TypeError(
                f"'mapping' must be of type {maps.IdentityMap}. "
                f"Value of type {type(mapping)} provided."
            )
        self._mapping = mapping

    @property
    def parent(self):
        """
        The parent objective function
        """
        return self._parent

    @parent.setter
    def parent(self, parent):
<<<<<<< HEAD
        if not isinstance(parent, ComboObjectiveFunction):
            raise TypeError("Parent must be a ComboObjectiveFunction")
=======
        combo_class = ComboObjectiveFunction
        if not isinstance(parent, combo_class):
            raise TypeError(
                f"Invalid parent of type '{parent.__class__.__name__}'. "
                f"Parent must be a {combo_class.__name__}."
            )
>>>>>>> df95624e
        self._parent = parent

    @property
    def units(self) -> str | None:
        """Units for the model parameters.

        Some regularization classes behave differently depending on the units; e.g. 'radian'.

        Returns
        -------
        str
            Units for the model parameters.
        """
        return self._units

    @units.setter
    def units(self, units: str | None):
        if units is not None and not isinstance(units, str):
            raise TypeError(
                f"'units' must be None or type str. "
                f"Value of type {type(units)} provided."
            )
        self._units = units

    @property
    def _weights_shapes(self) -> tuple[int] | str:
        """Acceptable lengths for the weights

        Returns
        -------
        list of tuple
            Each tuple represents accetable shapes for the weights
        """
        if (
            getattr(self, "_regularization_mesh", None) is not None
            and self.regularization_mesh.nC != "*"
        ):
            return (self.regularization_mesh.nC,)

        if getattr(self, "_mapping", None) is not None and self.mapping.shape != "*":
            return (self.mapping.shape[0],)

        return ("*",)

    @property
    def reference_model(self) -> np.ndarray:
        """Reference model.

        Returns
        -------
        None, (n_param, ) numpy.ndarray
            Reference model. If ``None``, the reference model in the inversion is set to
            the starting model.
        """
        return self._reference_model

    @reference_model.setter
    def reference_model(self, values: np.ndarray | float):
        if values is not None:
            if isinstance(values, float):
                values = np.ones(self._nC_residual) * values

            values = validate_ndarray_with_shape(
                "reference_model", values, shape=(self._nC_residual,), dtype=float
            )
        self._reference_model = values

    mref = deprecate_property(
        reference_model,
        "mref",
        "reference_model",
        "0.19.0",
        future_warn=True,
        error=False,
    )

    @property
    def regularization_mesh(self) -> RegularizationMesh:
        """Regularization mesh.

        Mesh on which the regularization is discretized. This is not the same as
        the mesh on which the simulation is defined. See :class:`.regularization.RegularizationMesh`

        Returns
        -------
        .regularization.RegularizationMesh
            Mesh on which the regularization is discretized.
        """
        return self._regularization_mesh

    regmesh = deprecate_property(
        regularization_mesh,
        "regmesh",
        "regularization_mesh",
        "0.19.0",
        future_warn=True,
        error=False,
    )

    @property
    def cell_weights(self) -> np.ndarray:
        """Deprecated property for 'volume' and user defined weights."""
        warnings.warn(
            "cell_weights are deprecated please access weights using the `set_weights`,"
            " `get_weights`, and `remove_weights` functionality. This will be removed in 0.19.0",
            FutureWarning,
            stacklevel=2,
        )
        return np.prod(list(self._weights.values()), axis=0)

    @cell_weights.setter
    def cell_weights(self, value):
        warnings.warn(
            "cell_weights are deprecated please access weights using the `set_weights`,"
            " `get_weights`, and `remove_weights` functionality. This will be removed in 0.19.0",
            FutureWarning,
            stacklevel=2,
        )
        self.set_weights(cell_weights=value)

    def get_weights(self, key) -> np.ndarray:
        """Cell weights for a given key.

        Parameters
        ------------
        key: str
            Name of the weights requested.

        Returns
        -------
        (n_cells, ) numpy.ndarray
            Cell weights for a given key.

        Examples
        --------
        >>> import discretize
        >>> from SimPEG.regularization import Smallness
        >>> mesh = discretize.TensorMesh([2, 3, 2])
        >>> reg = Smallness(mesh)
        >>> reg.set_weights(my_weight=np.ones(mesh.n_cells))
        >>> reg.get_weights('my_weight')
        array([1., 1., 1., 1., 1., 1., 1., 1., 1., 1., 1., 1.])

        """
        return self._weights[key]

    def set_weights(self, **weights):
        """Adds (or updates) the specified weights to the regularization.

        Parameters
        ----------
        **kwargs : key, numpy.ndarray
            Each keyword argument is added to the weights used by the regularization.
            They can be accessed with their keyword argument.

        Examples
        --------
        >>> import discretize
        >>> from SimPEG.regularization import Smallness
        >>> mesh = discretize.TensorMesh([2, 3, 2])
        >>> reg = Smallness(mesh)
        >>> reg.set_weights(my_weight=np.ones(mesh.n_cells))
        >>> reg.get_weights('my_weight')
        array([1., 1., 1., 1., 1., 1., 1., 1., 1., 1., 1., 1.])

        """
        for key, values in weights.items():
            values = validate_ndarray_with_shape(
                "weights", values, shape=self._weights_shapes, dtype=float
            )
            self._weights[key] = values
        self._W = None

    def remove_weights(self, key):
        """Removes the weights for the key provided.

        Parameters
        ----------
        key : str
            The key for the weights being removed from the cell weights dictionary.

        Examples
        --------
        >>> import discretize
        >>> from SimPEG.regularization import Smallness
        >>> mesh = discretize.TensorMesh([2, 3, 2])
        >>> reg = Smallness(mesh)
        >>> reg.set_weights(my_weight=np.ones(mesh.n_cells))
        >>> reg.get_weights('my_weight')
        array([1., 1., 1., 1., 1., 1., 1., 1., 1., 1., 1., 1.])
        >>> reg.remove_weights('my_weight')
        """
        try:
            self._weights.pop(key)
        except KeyError as error:
            raise KeyError(f"{key} is not in the weights dictionary") from error
        self._W = None

    @property
    def W(self) -> csr_matrix:
        r"""Weighting matrix.

        Returns the weighting matrix for the discrete regularization function. To see how the
        weighting matrix is constructed, see the *Notes* section for the :class:`Smallness`
        regularization class.

        Returns
        -------
        scipy.sparse.csr_matrix
            The weighting matrix applied in the regularization.
        """
        if getattr(self, "_W", None) is None:
            weights = np.prod(list(self._weights.values()), axis=0)
            self._W = utils.sdiag(weights**0.5)
        return self._W

    @property
    def _nC_residual(self) -> int:
        """
        Shape of the residual
        """

        nC = getattr(self.regularization_mesh, "nC", None)
        mapping = getattr(self, "_mapping", None)

        if mapping is not None and mapping.shape[1] != "*":
            return self.mapping.shape[1]

        if nC != "*" and nC is not None:
            return self.regularization_mesh.nC

        return self._weights_shapes[0]

    def _delta_m(self, m) -> np.ndarray:
        if self.reference_model is None:
            return m
        return (
            m - self.reference_model
        )  # in case self.reference_model is Zero, returns type m

    @utils.timeIt
    def __call__(self, m):
        """Evaluate the regularization function for the model provided.

        Parameters
        ----------
        m : (n_param, ) numpy.ndarray
            The model for which the function is evaluated.

        Returns
        -------
        float
            The regularization function evaluated for the model provided.
        """
        r = self.W * self.f_m(m)
        return 0.5 * r.dot(r)

    def f_m(self, m) -> np.ndarray:
        """Not implemented for ``BaseRegularization`` class."""
        raise AttributeError("Regularization class must have a 'f_m' implementation.")

    def f_m_deriv(self, m) -> csr_matrix:
        """Not implemented for ``BaseRegularization`` class."""
        raise AttributeError(
            "Regularization class must have a 'f_m_deriv' implementation."
        )

    @utils.timeIt
    def deriv(self, m) -> np.ndarray:
        r"""Gradient of the regularization function evaluated for the model provided.

        Where :math:`\phi (\mathbf{m})` is the discrete regularization function (objective function),
        this method evaluates and returns the derivative with respect to the model parameters; i.e.
        the gradient:

        .. math::
            \frac{\partial \phi}{\partial \mathbf{m}}

        Parameters
        ----------
        m : (n_param, ) numpy.ndarray
            The model for which the gradient is evaluated.

        Returns
        -------
        (n_param, ) numpy.ndarray
            The Gradient of the regularization function evaluated for the model provided.
        """
        r = self.W * self.f_m(m)
        return self.f_m_deriv(m).T * (self.W.T * r)

    @utils.timeIt
    def deriv2(self, m, v=None) -> csr_matrix:
        r"""Hessian of the regularization function evaluated for the model provided.

        Where :math:`\phi (\mathbf{m})` is the discrete regularization function (objective function),
        this method returns the second-derivative (Hessian) with respect to the model parameters:

        .. math::
            \frac{\partial^2 \phi}{\partial \mathbf{m}^2}

        or the second-derivative (Hessian) multiplied by a vector :math:`(\mathbf{v})`:

        .. math::
            \frac{\partial^2 \phi}{\partial \mathbf{m}^2} \, \mathbf{v}

        Parameters
        ----------
        m : (n_param, ) numpy.ndarray
            The model for which the Hessian is evaluated.
        v : None, (n_param, ) numpy.ndarray (optional)
            A vector.

        Returns
        -------
        (n_param, n_param) scipy.sparse.csr_matrix | (n_param, ) numpy.ndarray
            If the input argument *v* is ``None``, the Hessian of the regularization
            function for the model provided is returned. If *v* is not ``None``,
            the Hessian multiplied by the vector provided is returned.
        """
        f_m_deriv = self.f_m_deriv(m)
        if v is None:
            return f_m_deriv.T * ((self.W.T * self.W) * f_m_deriv)

        return f_m_deriv.T * (self.W.T * (self.W * (f_m_deriv * v)))


class Smallness(BaseRegularization):
    r"""Smallness regularization for least-squares inversion.

    ``Smallness`` regularization is used to ensure that differences between the
    model values in the recovered model and the reference model are small;
    i.e. it preserves structures in the reference model. If a reference model is not
    supplied, the starting model will be set as the reference model in the
    corresponding objective function by default. Optionally, custom cell weights can be
    included to control the degree of smallness being enforced throughout different
    regions the model.

    See the *Notes* section below for a comprehensive description.

    Parameters
    ----------
    mesh : .regularization.RegularizationMesh
        Mesh on which the regularization is discretized. Not the mesh used to
        define the simulation.
    active_cells : None, (n_cells, ) numpy.ndarray of bool
        Boolean array defining the set of :py:class:`~.regularization.RegularizationMesh`
        cells that are active in the inversion. If ``None``, all cells are active.
    mapping : None, SimPEG.maps.BaseMap
        The mapping from the model parameters to the active cells in the inversion.
        If ``None``, the mapping is the identity map.
    reference_model : None, (n_param, ) numpy.ndarray
        Reference model. If ``None``, the reference model in the inversion is set to
        the starting model.
    units : None, str
        Units for the model parameters. Some regularization classes behave
        differently depending on the units; e.g. 'radian'.
    weights : None, dict
        Weight multipliers to customize the least-squares function. Each key points to
        a (n_cells, ) numpy.ndarray that is defined on the
        :py:class:`regularization.RegularizationMesh` .

    Notes
    -----
    We define the regularization function (objective function) for smallness as:

    .. math::
        \phi (m) = \frac{1}{2} \int_\Omega \, w(r) \,
        \Big [ m(r) - m^{(ref)}(r) \Big ]^2 \, dv

    where :math:`m(r)` is the model, :math:`m^{(ref)}(r)` is the reference model and :math:`w(r)`
    is a user-defined weighting function.

    For implementation within SimPEG, the regularization function and its variables
    must be discretized onto a `mesh`. The discretized approximation for the regularization
    function (objective function) is expressed in linear form as:

    .. math::
        \phi (\mathbf{m}) = \frac{1}{2} \sum_i
        \tilde{w}_i \, \bigg | \, m_i - m_i^{(ref)} \, \bigg |^2

    where :math:`m_i \in \mathbf{m}` are the discrete model parameter values defined on the mesh and
    :math:`\tilde{w}_i \in \mathbf{\tilde{w}}` are amalgamated weighting constants that 1) account
    for cell dimensions in the discretization and 2) apply any user-defined weighting.
    This is equivalent to an objective function of the form:

    .. math::
        \phi (\mathbf{m}) = \frac{1}{2}
        \Big \| \mathbf{W} \big [ \mathbf{m} - \mathbf{m}^{(ref)} \big ] \Big \|^2

    where

        - :math:`\mathbf{m}^{(ref)}` is a reference model (set using `reference_model`), and
        - :math:`\mathbf{W}` is the weighting matrix.

    **Custom weights and the weighting matrix:**

    Let :math:`\mathbf{w_1, \; w_2, \; w_3, \; ...}` each represent an optional set of
    custom cell weights. The weighting applied within the objective function is given by:

    .. math::
        \mathbf{\tilde{w}} = \mathbf{v} \odot \prod_j \mathbf{w_j}

    where :math:`\mathbf{v}` are the cell volumes.
    The weighting matrix used to apply the weights for smallness regularization is given by:

    .. math::
        \mathbf{W} = \textrm{diag} \Big ( \, \mathbf{\tilde{w}}^{1/2} \Big )

    Each set of custom cell weights is stored within a ``dict`` as an (n_cells, )
    ``numpy.ndarray``. The weights can be set all at once during instantiation
    with the `weights` keyword argument as follows:

    >>> reg = Smallness(mesh, weights={'weights_1': array_1, 'weights_2': array_2})

    or set after instantiation using the `set_weights` method:

    >>> reg.set_weights(weights_1=array_1, weights_2=array_2})

    The default weights that account for cell dimensions in the regularization are accessed via:

    >>> reg.get_weights('volume')

    """

    _multiplier_pair = "alpha_s"

    def __init__(self, mesh, **kwargs):
        super().__init__(mesh, **kwargs)
        self.set_weights(volume=self.regularization_mesh.vol)

    def f_m(self, m) -> np.ndarray:
        r"""Evaluate the regularization kernel function.

        For smallness regularization, the regularization kernel function is given by:

        .. math::
            \mathbf{f_m}(\mathbf{m}) = \mathbf{m} - \mathbf{m}^{(ref)}

        where :math:`\mathbf{m}` are the discrete model parameters and :math:`\mathbf{m}^{(ref)}`
        is a reference model. For a more detailed description, see the *Notes* section below.

        Parameters
        ----------
        m : numpy.ndarray
            The model.

        Returns
        -------
        numpy.ndarray
            The regularization kernel function evaluated for the model provided.

        Notes
        -----
        The objective function for smallness regularization is given by:

        .. math::
            \phi_m (\mathbf{m}) = \frac{1}{2}
            \Big \| \mathbf{W} \big [ \mathbf{m} - \mathbf{m}^{(ref)} \big ] \Big \|^2

        where :math:`\mathbf{m}` are the discrete model parameters defined on the mesh (model),
        :math:`\mathbf{m}^{(ref)}` is the reference model, and :math:`\mathbf{W}` is
        the weighting matrix. See the :class:`Smallness` class documentation for more detail.

        We define the regularization kernel function :math:`\mathbf{f_m}` as:

        .. math::
            \mathbf{f_m}(\mathbf{m}) = \mathbf{m} - \mathbf{m}^{(ref)}

        such that

        .. math::
            \phi_m (\mathbf{m}) = \frac{1}{2} \Big \| \mathbf{W} \, \mathbf{f_m} \Big \|^2

        """
        return self.mapping * self._delta_m(m)

    def f_m_deriv(self, m) -> csr_matrix:
        r"""Derivative of the regularization kernel function.

        For ``Smallness`` regularization, the derivative of the regularization kernel function
        with respect to the model is given by:

        .. math::
            \frac{\partial \mathbf{f_m}}{\partial \mathbf{m}} = \mathbf{I}

        where :math:`\mathbf{I}` is the identity matrix.

        Parameters
        ----------
        m : numpy.ndarray
            The model.

        Returns
        -------
        scipy.sparse.csr_matrix
            The derivative of the regularization kernel function.

        Notes
        -----
        The objective function for smallness regularization is given by:

        .. math::
            \phi_m (\mathbf{m}) = \frac{1}{2}
            \Big \| \mathbf{W} \big [ \mathbf{m} - \mathbf{m}^{(ref)} \big ] \Big \|^2

        where :math:`\mathbf{m}` are the discrete model parameters defined on the mesh (model),
        :math:`\mathbf{m}^{(ref)}` is the reference model, and :math:`\mathbf{W}` is
        the weighting matrix. See the :class:`Smallness` class documentation for more detail.

        We define the regularization kernel function :math:`\mathbf{f_m}` as:

        .. math::
            \mathbf{f_m}(\mathbf{m}) = \mathbf{m} - \mathbf{m}^{(ref)}

        such that

        .. math::
            \phi_m (\mathbf{m}) = \frac{1}{2} \Big \| \mathbf{W} \, \mathbf{f_m} \Big \|^2

        Thus, the derivative with respect to the model is:

        .. math::
            \frac{\partial \mathbf{f_m}}{\partial \mathbf{m}} = \mathbf{I}

        where :math:`\mathbf{I}` is the identity matrix.
        """
        return self.mapping.deriv(self._delta_m(m))


class SmoothnessFirstOrder(BaseRegularization):
    r"""First-order smoothness least-squares regularization.

    ``SmoothnessFirstOrder`` regularization is used to ensure that values in the recovered
    model are smooth along a specified direction. When a reference model is included,
    the regularization preserves gradients/interfaces within the reference model along
    the direction specified (x, y or z). Optionally, custom cell weights can be used
    to control the degree of smoothness being enforced throughout different regions
    the model.

    See the *Notes* section below for a comprehensive description.

    Parameters
    ----------
    mesh : discretize.base.BaseMesh mesh
        The mesh on which the regularization is discretized.
    orientation : {'x', 'y', 'z'}
        The direction along which smoothness is enforced.
    active_cells : None, (n_cells, ) numpy.ndarray of bool
        Boolean array defining the set of :py:class:`~.regularization.RegularizationMesh`
        cells that are active in the inversion. If ``None``, all cells are active.
    mapping : None, SimPEG.maps.BaseMap
        The mapping from the model parameters to the active cells in the inversion.
        If ``None``, the mapping is the identity map.
    reference_model : None, (n_param, ) numpy.ndarray
        Reference model. If ``None``, the reference model in the inversion is set to
        the starting model. To include the reference model in the regularization, the
        `reference_model_in_smooth` property must be set to ``True``.
    reference_model_in_smooth : bool, optional
        Whether to include the reference model in the smoothness regularization.
    units : None, str
        Units for the model parameters. Some regularization classes behave differently
        depending on the units; e.g. 'radian'.
    weights : None, dict
        Custom weights for the least-squares function. Each ``key`` points to
        a ``numpy.ndarray`` that is defined on the :py:class:`regularization.RegularizationMesh`.
        A (n_cells, ) ``numpy.ndarray`` is used to define weights at cell centers, which are
        averaged to the appropriate faces internally when weighting is applied.
        A (n_faces, ) ``numpy.ndarray`` is used to define weights directly on the faces specified
        by the `orientation` input argument.

    Notes
    -----
    We define the regularization function (objective function) for first-order smoothness
    along the x-direction as:

    .. math::
        \phi (m) = \frac{1}{2} \int_\Omega \, w(r) \,
        \bigg [ \frac{\partial m}{\partial x} \bigg ]^2 \, dv

    where :math:`m(r)` is the model and :math:`w(r)` is a user-defined weighting function.

    For implementation within SimPEG, the regularization function and its variables
    must be discretized onto a `mesh`. The discretized approximation for the regularization
    function (objective function) is expressed in linear form as:

    .. math::
        \phi (\mathbf{m}) = \frac{1}{2} \sum_i
        \tilde{w}_i \, \bigg | \, \frac{\partial m_i}{\partial x} \, \bigg |^2

    where :math:`m_i \in \mathbf{m}` are the discrete model parameter values defined on the mesh
    and :math:`\tilde{w}_i \in \mathbf{\tilde{w}}` are amalgamated weighting constants that
    1) account for cell dimensions in the discretization and 2) apply any user-defined weighting.
    This is equivalent to an objective function of the form:

    .. math::
        \phi (\mathbf{m}) = \frac{1}{2} \Big \| \mathbf{W \, G_x m } \, \Big \|^2

    where

        - :math:`\mathbf{G_x}` is the partial cell gradient operator along the x-direction, and
        - :math:`\mathbf{W}` is the weighting matrix.

    Note that since :math:`\mathbf{G_x}` maps from cell centers to x-faces,
    :math:`\mathbf{W}` is an operator that acts on variables living on x-faces.

    **Reference model in smoothness:**

    Gradients/interfaces within a discrete reference model :math:`\mathbf{m}^{(ref)}` can be
    preserved by including the reference model the regularization.
    In this case, the objective function becomes:

    .. math::
        \phi (\mathbf{m}) = \frac{1}{2} \Big \| \mathbf{W G_x}
        \big [ \mathbf{m} - \mathbf{m}^{(ref)} \big ] \Big \|^2

    This functionality is used by setting a reference model with the
    `reference_model` property, and by setting the `reference_model_in_smooth` parameter
    to ``True``.

    **Custom weights and the weighting matrix:**

    Let :math:`\mathbf{w_1, \; w_2, \; w_3, \; ...}` each represent an optional set of
    custom weights defined on the faces specified by the `orientation` property; i.e. x-faces for
    smoothness along the x-direction. Each set of weights were either defined directly on the
    faces or have been averaged from cell centers.

    The weighting applied within the objective function is given by:

    .. math::
        \mathbf{\tilde{w}} = \mathbf{v_x} \odot \prod_j \mathbf{w_j}

    where :math:`\mathbf{v_x}` are cell volumes projected to x-faces.
    The weighting matrix is given by:

    .. math::
        \mathbf{W} = \textrm{diag} \Big ( \, \mathbf{\tilde{w}}^{1/2} \Big )

    Each set of custom weights is stored within a ``dict`` as an ``numpy.ndarray``.
    A (n_cells, ) ``numpy.ndarray`` is used to define weights at cell centers, which are
    averaged to the appropriate faces internally when weighting is applied.
    A (n_faces, ) ``numpy.ndarray`` is used to define weights directly on the faces specified
    by the `orientation` input argument. The weights can be set all at once during instantiation
    with the `weights` keyword argument as follows:

    >>> array_1 = np.ones(mesh.n_cells)  # weights at cell centers
    >>> array_2 = np.ones(mesh.n_faces_x)  # weights directly on x-faces
    >>> reg = SmoothnessFirstOrder(
    >>>     mesh, orientation='x', weights={'weights_1': array_1, 'weights_2': array_2}
    >>> )

    or set after instantiation using the `set_weights` method:

    >>> reg.set_weights(weights_1=array_1, weights_2=array_2)

    The default weights that account for cell dimensions in the regularization are accessed via:

    >>> reg.get_weights('volume')

    """

    def __init__(
        self, mesh, orientation="x", reference_model_in_smooth=False, **kwargs
    ):
        self.reference_model_in_smooth = reference_model_in_smooth

        if orientation not in ["x", "y", "z"]:
            raise ValueError("Orientation must be 'x', 'y' or 'z'")

        if orientation == "y" and mesh.dim < 2:
            raise ValueError(
                "Mesh must have at least 2 dimensions to regularize along the "
                "y-direction."
            )
        elif orientation == "z" and mesh.dim < 3:
            raise ValueError(
                "Mesh must have at least 3 dimensions to regularize along the "
                "z-direction"
            )
        self._orientation = orientation

        super().__init__(mesh=mesh, **kwargs)
        self.set_weights(volume=self.regularization_mesh.vol)

    @property
    def _weights_shapes(self):
        """Acceptable lengths for the weights.

        Returns
        -------
        tuple
            A tuple of each acceptable lengths for the weights
        """
        n_active_f, n_active_c = getattr(
            self.regularization_mesh, "aveCC2F{}".format(self.orientation)
        ).shape
        return [(n_active_f,), (n_active_c,)]

    @property
    def cell_gradient(self):
        """Partial cell gradient operator.

        Returns the partial gradient operator which takes the derivative along the
        orientation where smoothness is being enforced. For smoothness along the
        x-direction, the resulting operator would map from cell centers to x-faces.

        Returns
        -------
        scipy.sparse.csr_matrix
            Partial cell gradient operator defined on the
            :py:class:`.regularization.RegularizationMesh`.
        """
        if getattr(self, "_cell_gradient", None) is None:
            self._cell_gradient = getattr(
                self.regularization_mesh, "cell_gradient_{}".format(self.orientation)
            )
        return self._cell_gradient

    @property
    def reference_model_in_smooth(self) -> bool:
        # Inherited from BaseRegularization class
        return self._reference_model_in_smooth

    @reference_model_in_smooth.setter
    def reference_model_in_smooth(self, value: bool):
        if not isinstance(value, bool):
            raise TypeError(
                "'reference_model_in_smooth must be of type 'bool'. "
                f"Value of type {type(value)} provided."
            )
        self._reference_model_in_smooth = value

    def _delta_m(self, m):
        if self.reference_model is None or not self.reference_model_in_smooth:
            return m
        return m - self.reference_model

    @property
    def _multiplier_pair(self):
        return f"alpha_{self.orientation}"

    def f_m(self, m):
        r"""Evaluate the regularization kernel function.

        For first-order smoothness regularization in the x-direction,
        the regularization kernel function is given by:

        .. math::
            \mathbf{f_m}(\mathbf{m}) = \mathbf{G_x} \big [ \mathbf{m} - \mathbf{m}^{(ref)} \big ]

        where :math:`\mathbf{G_x}` is the partial cell gradient operator along the x-direction
        (i.e. x-derivative), :math:`\mathbf{m}` are the discrete model parameters defined on the
        mesh and :math:`\mathbf{m}^{(ref)}` is the reference model (optional).
        Similarly for smoothness along y and z.

        Parameters
        ----------
        m : numpy.ndarray
            The model.

        Returns
        -------
        numpy.ndarray
            The regularization kernel function.

        Notes
        -----
        The objective function for first-order smoothness regularization along the x-direction
        is given by:

        .. math::
            \phi_m (\mathbf{m}) = \frac{1}{2}
            \Big \| \mathbf{W G_x} \big [ \mathbf{m} - \mathbf{m}^{(ref)} \big ] \Big \|^2

        where :math:`\mathbf{m}` are the discrete model parameters (model),
        :math:`\mathbf{m}^{(ref)}` is the reference model, :math:`\mathbf{G_x}` is the partial
        cell gradient operator along the x-direction (i.e. x-derivative), and :math:`\mathbf{W}` is
        the weighting matrix. Similar for smoothness along y and z.
        See the :class:`SmoothnessFirstOrder` class documentation for more detail.

        We define the regularization kernel function :math:`\mathbf{f_m}` as:

        .. math::
            \mathbf{f_m}(\mathbf{m}) = \mathbf{G_x} \big [ \mathbf{m} - \mathbf{m}^{(ref)} \big ]

        such that

        .. math::
            \phi_m (\mathbf{m}) = \frac{1}{2} \Big \| \mathbf{W \, f_m} \Big \|^2
        """
        dfm_dl = self.cell_gradient @ (self.mapping * self._delta_m(m))

        if self.units is not None and self.units.lower() == "radian":
            return (
                utils.mat_utils.coterminal(dfm_dl * self._cell_distances)
                / self._cell_distances
            )
        return dfm_dl

    def f_m_deriv(self, m) -> csr_matrix:
        r"""Derivative of the regularization kernel function.

        For first-order smoothness regularization in the x-direction, the derivative of the
        regularization kernel function with respect to the model is given by:

        .. math::
            \frac{\partial \mathbf{f_m}}{\partial \mathbf{m}} = \mathbf{G_x}

        where :math:`\mathbf{G_x}` is the partial cell gradient operator along x
        (i.e. the x-derivative).

        Parameters
        ----------
        m : numpy.ndarray
            The model.

        Returns
        -------
        scipy.sparse.csr_matrix
            The derivative of the regularization kernel function.

        Notes
        -----
        The objective function for first-order smoothness regularization along the x-direction
        is given by:

        .. math::
            \phi_m (\mathbf{m}) = \frac{1}{2}
            \Big \| \mathbf{W G_x} \big [ \mathbf{m} - \mathbf{m}^{(ref)} \big ] \Big \|^2

        where :math:`\mathbf{m}` are the discrete model parameters (model),
        :math:`\mathbf{m}^{(ref)}` is the reference model, :math:`\mathbf{G_x}` is the partial
        cell gradient operator along the x-direction (i.e. x-derivative), and :math:`\mathbf{W}` is
        the weighting matrix. Similar for smoothness along y and z.
        See the :class:`SmoothnessFirstOrder` class documentation for more detail.

        We define the regularization kernel function :math:`\mathbf{f_m}` as:

        .. math::
            \mathbf{f_m}(\mathbf{m}) = \mathbf{G_x} \big [ \mathbf{m} - \mathbf{m}^{(ref)} \big ]

        such that

        .. math::
            \phi_m (\mathbf{m}) = \frac{1}{2} \Big \| \mathbf{W \, f_m} \Big \|^2

        The derivative with respect to the model is therefore:

        .. math::
            \frac{\partial \mathbf{f_m}}{\partial \mathbf{m}} = \mathbf{G_x}
        """
        return self.cell_gradient @ self.mapping.deriv(self._delta_m(m))

    @property
    def W(self) -> csr_matrix:
        r"""Weighting matrix.

        Returns the weighting matrix for the objective function. To see how the
        weighting matrix is constructed, see the *Notes* section for the
        :class:`SmoothnessFirstOrder` regularization class.

        Returns
        -------
        scipy.sparse.csr_matrix
            The weighting matrix applied in the objective function.
        """
        if getattr(self, "_W", None) is None:
            average_cell_2_face = getattr(
                self.regularization_mesh, "aveCC2F{}".format(self.orientation)
            )
            weights = 1.0
            for values in self._weights.values():
                if values.shape[0] == self.regularization_mesh.nC:
                    values = average_cell_2_face * values
                weights *= values
            self._W = utils.sdiag(weights**0.5)
        return self._W

    @property
    def _cell_distances(self):
        """
        Distances between cell centers for the cell center difference.
        """
        return getattr(self.regularization_mesh, f"cell_distances_{self.orientation}")

    @property
    def orientation(self):
        """Direction along which smoothness is enforced.

        Returns
        -------
        {'x','y','z'}
            The direction along which smoothness is enforced.

        """
        return self._orientation


class SmoothnessSecondOrder(SmoothnessFirstOrder):
    r"""Second-order smoothness (flatness) least-squares regularization.

    ``SmoothnessSecondOrder`` regularization is used to ensure that values in the recovered
    model have small second-order spatial derivatives. When a reference model is included,
    the regularization preserves second-order smoothness within the reference model along
    the direction specified (x, y or z). Optionally, custom cell weights can be used
    to control the degree of smoothness being enforced throughout different regions
    the model.

    See the *Notes* section below for a comprehensive description.

    Parameters
    ----------
    mesh : discretize.base.BaseMesh mesh
        The mesh on which the regularization is discretized.
    orientation : {'x', 'y', 'z'}
        The direction along which smoothness is enforced.
    active_cells : None, (n_cells, ) numpy.ndarray of bool
        Boolean array defining the set of :py:class:`~.regularization.RegularizationMesh`
        cells that are active in the inversion. If ``None``, all cells are active.
    mapping : None, SimPEG.maps.BaseMap
        The mapping from the model parameters to the active cells in the inversion.
        If ``None``, the mapping is the identity map.
    reference_model : None, (n_param, ) numpy.ndarray
        Reference model. If ``None``, the reference model in the inversion is set to
        the starting model. To include the reference model in the regularization, the
        `reference_model_in_smooth` property must be set to ``True``.
    reference_model_in_smooth : bool, optional
        Whether to include the reference model in the smoothness regularization.
    units : None, str
        Units for the model parameters. Some regularization classes behave differently
        depending on the units; e.g. 'radian'.
    weights : None, dict
        Weight multipliers to customize the least-squares function. Each key points to
        a (n_cells, ) numpy.ndarray that is defined on the
        :py:class:`regularization.RegularizationMesh`.

    Notes
    -----
    We define the regularization function (objective function) for second-order
    smoothness along the x-direction as:

    .. math::
        \phi (m) = \frac{1}{2} \int_\Omega \, w(r) \,
        \bigg [ \frac{\partial^2 m}{\partial x^2} \bigg ]^2 \, dv

    where :math:`m(r)` is the model and :math:`w(r)` is a user-defined weighting function.

    For implementation within SimPEG, the regularization function and its variables
    must be discretized onto a `mesh`. The discretized approximation for the regularization
    function (objective function) is expressed in linear form as:

    .. math::
        \phi (\mathbf{m}) = \frac{1}{2} \sum_i
        \tilde{w}_i \, \bigg | \, \frac{\partial^2 m_i}{\partial x^2} \, \bigg |^2

    where :math:`m_i \in \mathbf{m}` are the discrete model parameter values defined on the
    mesh and :math:`\tilde{w}_i \in \mathbf{\tilde{w}}` are amalgamated weighting constants that
    1) account for cell dimensions in the discretization and 2) apply any user-defined weighting.
    This is equivalent to an objective function of the form:

    .. math::
        \phi (\mathbf{m}) = \frac{1}{2} \big \| \mathbf{W \, L_x \, m } \, \big \|^2

    where

        - :math:`\mathbf{L_x}` is a second-order derivative operator with respect to :math:`x`, and
        - :math:`\mathbf{W}` is the weighting matrix.

    **Reference model in smoothness:**

    Second-order smoothness within a discrete reference model :math:`\mathbf{m}^{(ref)}` can be
    preserved by including the reference model the smoothness regularization function.
    In this case, the objective function becomes:

    .. math::
        \phi (\mathbf{m}) = \frac{1}{2} \Big \| \mathbf{W L_x}
        \big [ \mathbf{m} - \mathbf{m}^{(ref)} \big ] \Big \|^2

    This functionality is used by setting a reference model with the
    `reference_model` property, and by setting the `reference_model_in_smooth` parameter
    to ``True``.

    **Custom weights and the weighting matrix:**

    Let :math:`\mathbf{w_1, \; w_2, \; w_3, \; ...}` each represent an optional set of
    custom cell weights. The weighting applied within the objective function
    is given by:

    .. math::
        \mathbf{\tilde{w}} = \mathbf{v} \odot \prod_j \mathbf{w_j}

    where :math:`\mathbf{v}` are the cell volumes.
    The weighting matrix used to apply the weights is given by:

    .. math::
        \mathbf{W} = \textrm{diag} \Big ( \, \mathbf{\tilde{w}}^{1/2} \Big )

    Each set of custom cell weights is stored within a ``dict`` as an (n_cells, )
    ``numpy.ndarray``. The weights can be set all at once during instantiation
    with the `weights` keyword argument as follows:

    >>> reg = SmoothnessSecondOrder(mesh, weights={'weights_1': array_1, 'weights_2': array_2})

    or set after instantiation using the `set_weights` method:

    >>> reg.set_weights(weights_1=array_1, weights_2=array_2})

    """

    def f_m(self, m):
        r"""Evaluate the regularization kernel function.

        For second-order smoothness regularization in the x-direction,
        the regularization kernel function is given by:

        .. math::
            \mathbf{f_m}(\mathbf{m}) = \mathbf{L_x} \big [ \mathbf{m} - \mathbf{m}^{(ref)} \big ]

        where where :math:`\mathbf{m}` are the discrete model parameters (model),
        :math:`\mathbf{m}^{(ref)}` is the reference model (optional), :math:`\mathbf{L_x}`
        is the discrete second order x-derivative operator.

        Parameters
        ----------
        m : numpy.ndarray
            The model.

        Returns
        -------
        numpy.ndarray
            The regularization kernel function.

        Notes
        -----
        The objective function for second-order smoothness regularization along the x-direction
        is given by:

        .. math::
            \phi_m (\mathbf{m}) = \frac{1}{2}
            \Big \| \mathbf{W L_x} \big [ \mathbf{m} - \mathbf{m}^{(ref)} \big ] \Big \|^2

        where :math:`\mathbf{m}` are the discrete model parameters (model),
        :math:`\mathbf{m}^{(ref)}` is the reference model, :math:`\mathbf{L_x}` is the
        second-order x-derivative operator, and :math:`\mathbf{W}` is
        the weighting matrix. Similar for smoothness along y and z.
        See the :class:`SmoothnessSecondOrder` class documentation for more detail.

        We define the regularization kernel function :math:`\mathbf{f_m}` as:

        .. math::
            \mathbf{f_m}(\mathbf{m}) = \mathbf{L_x} \big [ \mathbf{m} - \mathbf{m}^{(ref)} \big ]

        such that

        .. math::
            \phi_m (\mathbf{m}) = \frac{1}{2} \Big \| \mathbf{W \, f_m} \Big \|^2
        """
        dfm_dl = self.cell_gradient @ (self.mapping * self._delta_m(m))

        if self.units is not None and self.units.lower() == "radian":
            dfm_dl = (
                utils.mat_utils.coterminal(dfm_dl * self.length_scales)
                / self.length_scales
            )

        dfm_dl2 = self.cell_gradient.T @ dfm_dl

        return dfm_dl2

    def f_m_deriv(self, m) -> csr_matrix:
        r"""Derivative of the regularization kernel function.

        For second-order smoothness regularization, the derivative of the
        regularization kernel function with respect to the model is given by:

        .. math::
            \frac{\partial \mathbf{f_m}}{\partial \mathbf{m}} = \mathbf{L_x}

        where :math:`\mathbf{L_x}` is the second-order derivative operator with respect to x.

        Parameters
        ----------
        m : numpy.ndarray
            The model.

        Returns
        -------
        scipy.sparse.csr_matrix
            The derivative of the regularization kernel function.

        Notes
        -----
        The objective function for second-order smoothness regularization along the x-direction
        is given by:

        .. math::
            \phi_m (\mathbf{m}) = \frac{1}{2}
            \Big \| \mathbf{W L_x} \big [ \mathbf{m} - \mathbf{m}^{(ref)} \big ] \Big \|^2

        where :math:`\mathbf{m}` are the discrete model parameters (model),
        :math:`\mathbf{m}^{(ref)}` is the reference model, :math:`\mathbf{L_x}` is the
        second-order x-derivative operator, and :math:`\mathbf{W}` is
        the weighting matrix. Similar for smoothness along y and z.
        See the :class:`SmoothnessSecondOrder` class documentation for more detail.

        We define the regularization kernel function :math:`\mathbf{f_m}` as:

        .. math::
            \mathbf{f_m}(\mathbf{m}) = \mathbf{L_x} \big [ \mathbf{m} - \mathbf{m}^{(ref)} \big ]

        such that

        .. math::
            \phi_m (\mathbf{m}) = \frac{1}{2} \Big \| \mathbf{W \, f_m} \Big \|^2

        The derivative of the regularization kernel function with respect to the model is:

        .. math::
            \frac{\partial \mathbf{f_m}}{\partial \mathbf{m}} = \mathbf{L_x}
        """
        return (
            self.cell_gradient.T
            @ self.cell_gradient
            @ self.mapping.deriv(self._delta_m(m))
        )

    @property
    def W(self) -> csr_matrix:
        r"""Weighting matrix.

        Returns the weighting matrix for the objective function. To see how the
        weighting matrix is constructed, see the *Notes* section for the
        :class:`SmoothnessSecondOrder` regularization class.

        Returns
        -------
        scipy.sparse.csr_matrix
            The weighting matrix applied in the objective function.
        """
        if getattr(self, "_W", None) is None:
            weights = np.prod(list(self._weights.values()), axis=0)
            self._W = utils.sdiag(weights**0.5)

        return self._W

    @property
    def _multiplier_pair(self):
        return f"alpha_{self.orientation}{self.orientation}"


###############################################################################
#                                                                             #
#                        Base Combo Regularization                            #
#                                                                             #
###############################################################################


class WeightedLeastSquares(ComboObjectiveFunction):
    r"""Weighted least-squares regularization using smallness and smoothness.

    Apply regularization using a weighted sum of :class:`Smallness`, :class:`SmoothnessFirstOrder`,
    and/or :class:`SmoothnessSecondOrder` (optional) least-squares regularization functions.
    ``Smallness`` regularization is used to ensure that values in the recovered model,
    or differences between the recovered model and a reference model, are not overly
    large in magnitude. ``Smoothness`` regularization is used to ensure that values in the
    recovered model are smooth along specified directions. When a reference model
    is included in the smoothness regularization, the inversion preserves
    gradients/interfaces within the reference model. Custom weights can also be supplied
    to control the degree of smallness and smoothness being
    enforced throughout different regions the model.

    See the *Notes* section below for a comprehensive description.

    Parameters
    ----------
    mesh : SimPEG.regularization.RegularizationMesh, discretize.base.BaseMesh
        Mesh on which the regularization is discretized. This is not necessarily
        the same as the mesh on which the simulation is defined.
    active_cells : None, (n_cells, ) numpy.ndarray of bool
        Boolean array defining the set of :py:class:`~.regularization.RegularizationMesh`
        cells that are active in the inversion. If ``None``, all cells are active.
    mapping : None, SimPEG.maps.BaseMap
        The mapping from the model parameters to the active cells in the inversion.
        If ``None``, the mapping is the identity map.
    reference_model : None, (n_param, ) numpy.ndarray
        Reference model. If ``None``, the reference model in the inversion is set to
        the starting model.
    reference_model_in_smooth : bool, optional
        Whether to include the reference model in the smoothness terms.
    units : None, str
        Units for the model parameters. Some regularization classes behave
        differently depending on the units; e.g. 'radian'.
    weights : None, dict
        Weight multipliers to customize the least-squares function. Each key points to a (n_cells, )
        numpy.ndarray that is defined on the :py:class:`~.regularization.RegularizationMesh`.
    alpha_s : float, optional
        Scaling constant for the smallness regularization term.
    alpha_x, alpha_y, alpha_z : float or None, optional
        Scaling constants for the first order smoothness along x, y and z, respectively.
        If set to ``None``, the scaling constant is set automatically according to the
        value of the `length_scale` parameter.
    alpha_xx, alpha_yy, alpha_zz : 0, float
        Scaling constants for the second order smoothness along x, y and z, respectively.
        If set to ``None``, the scaling constant is set automatically according to the
        value of the `length_scale` parameter.
    length_scale_x, length_scale_y, length_scale_z : float, optional
        First order smoothness length scales for the respective dimensions.

    Notes
    -----
    Weighted least-squares regularization can be defined by a weighted sum of
    :class:`Smallness`, :class:`SmoothnessFirstOrder` and :class:`SmoothnessSecondOrder`
    regularization functions. This corresponds to a model objective function
    :math:`\phi_m (m)` of the form:

    .. math::
        \phi_m (m) =& \frac{\alpha_s}{2} \int_\Omega \, w(r)
        \Big [ m(r) - m^{(ref)}(r) \Big ]^2 \, dv \\
        &+ \sum_{j=x,y,z} \frac{\alpha_j}{2} \int_\Omega \, w(r)
        \bigg [ \frac{\partial m}{\partial \xi_j} \bigg ]^2 \, dv \\
        &+ \sum_{j=x,y,z} \frac{\alpha_{jj}}{2} \int_\Omega \, w(r)
        \bigg [ \frac{\partial^2 m}{\partial \xi_j^2} \bigg ]^2 \, dv
        \;\;\;\;\;\;\;\; \big ( \textrm{optional} \big )

    where :math:`m(r)` is the model, :math:`m^{(ref)}(r)` is the reference model, and :math:`w(r)`
    is a user-defined weighting function. :math:`\xi_j` is the unit direction along :math:`j`.
    Parameters :math:`\alpha_s`, :math:`\alpha_j` and :math:`\alpha_{jj}` for :math:`j=x,y,z`
    are multiplier constants which weight the respective contributions of the smallness and
    smoothness terms towards the regularization.

    For implementation within SimPEG, the regularization functions and their variables
    must be discretized onto a `mesh`. For a continuous variable :math:`x(r)` whose
    discrete representation on the mesh is given by :math:`\mathbf{x}`, we approximate
    as follows:

    .. math::
        \int_\Omega w(r) \big [ x(r) \big ]^2 \, dv \approx \sum_i \tilde{w}_i \, | x_i |^2

    where :math:`\tilde{w}_i` are amalgamated weighting constants that account for cell dimensions
    in the discretization and apply user-defined weighting. Using the above approximation,
    the ``WeightedLeastSquares`` regularization can be expressed as a weighted sum of
    objective functions of the form:

    .. math::
        \phi_m (\mathbf{m}) =& \frac{\alpha_s}{2}
        \Big \| \mathbf{W_s} \big [ \mathbf{m} - \mathbf{m}^{(ref)} \big ] \Big \|^2 \\
        &+ \sum_{j=x,y,z} \frac{\alpha_j}{2} \Big \| \mathbf{W_j G_j \, m} \, \Big \|^2 \\
        &+ \sum_{j=x,y,z} \frac{\alpha_{jj}}{2} \Big \| \mathbf{W_{jj} L_j \, m} \, \Big \|^2
        \;\;\;\;\;\;\;\; \big ( \textrm{optional} \big )

    where

        - :math:`\mathbf{m}` are the set of discrete model parameters (i.e. the model),
        - :math:`\mathbf{m}^{(ref)}` is the reference model,
        - :math:`\mathbf{G_x, \, G_y, \; G_z}` are partial cell gradients operators along x, y and z,
        - :math:`\mathbf{L_x, \, L_y, \; L_z}` are second-order derivative operators with respect to x, y and z,
        - :math:`\mathbf{W_s, \, W_x, \, W_y, \; W_z}` are weighting matrices.

    **Reference model in smoothness:**

    Gradients/interfaces within a discrete reference model :math:`\mathbf{m}^{(ref)}` can be
    preserved by including the reference model the smoothness regularization.
    In this case, the objective function becomes:

    .. math::
        \phi_m (\mathbf{m}) =& \frac{\alpha_s}{2}
        \Big \| \mathbf{W_s} \big [ \mathbf{m} - \mathbf{m}^{(ref)} \big ] \Big \|^2 \\
        &+ \sum_{j=x,y,z} \frac{\alpha_j}{2} \Big \| \mathbf{W_j G_j}
        \big [ \mathbf{m} - \mathbf{m}^{(ref)} \big ] \Big \|^2 \\
        &+ \sum_{j=x,y,z} \frac{\alpha_{jj}}{2} \Big \| \mathbf{W_{jj} L_j}
        \big [ \mathbf{m} - \mathbf{m}^{(ref)} \big ] \Big \|^2
        \;\;\;\;\;\;\;\; \big ( \textrm{optional} \big )

    This functionality is used by setting the `reference_model_in_smooth` parameter
    to ``True``.

    **Alphas and length scales:**

    The :math:`\alpha` parameters scale the relative contributions of the smallness and smoothness
    terms in the model objective function. Each :math:`\alpha` parameter can be set directly as a
    appropriate property of the ``WeightedLeastSquares`` class; e.g. :math:`\alpha_x` is set
    using the `alpha_x` property. Note that unless the parameters are set manually, second-order
    smoothness is not included in the model objective function. That is, the `alpha_xx`, `alpha_yy`
    and `alpha_zz` parameters are set to 0 by default.

    The relative contributions of smallness and smoothness terms on the recovered model can also
    be set by leaving `alpha_s` as its default value of 1, and setting the smoothness scaling
    constants based on length scales. The model objective function has been formulated such that
    smallness and smoothness terms contribute equally when the length scales are equal; i.e. when
    properties `length_scale_x = length_scale_y = length_scale_z`. When the `length_scale_x`
    property is set, the `alpha_x` and `alpha_xx` properties are set internally as:

    >>> reg.alpha_x = (reg.length_scale_x * reg.regularization_mesh.base_length) ** 2.0

    and

    >>> reg.alpha_xx = (ref.length_scale_x * reg.regularization_mesh.base_length) ** 4.0

    Likewise for y and z.

    **Custom weights and weighting matrices:**

    Let :math:`\mathbf{w_1, \; w_2, \; w_3, \; ...}` each represent an optional set of custom
    cell weights that are applied to all terms in the model objective function.
    The general form for the weights applied to smallness and second-order smoothness terms
    is given by:

    .. math::
        \mathbf{\tilde{w}} = \mathbf{v} \odot \prod_j \mathbf{w_j}

    and weights applied to first-order smoothness terms are given by:

    .. math::
        \mathbf{\tilde{w}} = \big ( \mathbf{P \, v} \big ) \odot \prod_j \mathbf{P \, w_j}

    :math:`\mathbf{v}` are the cell volumes, and :math:`\mathbf{P}` represents the
    projection matrix from cell centers to the appropriate faces;
    i.e. where discrete first-order derivatives live.

    Weights for each term are used to construct their respective weighting matrices
    as follows:

    .. math::
        \mathbf{W} = \textrm{diag} \Big ( \, \mathbf{\tilde{w}}^{1/2} \Big )

    Each set of custom cell weights is stored within a ``dict`` as an (n_cells, )
    ``numpy.ndarray``. The weights can be set all at once during instantiation
    with the `weights` keyword argument as follows:

    >>> reg = WeightedLeastSquares(mesh, weights={'weights_1': array_1, 'weights_2': array_2})

    or set after instantiation using the `set_weights` method:

    >>> reg.set_weights(weights_1=array_1, weights_2=array_2})
    """

    _model = None

    def __init__(
        self,
        mesh,
        active_cells=None,
        alpha_s=1.0,
        alpha_x=None,
        alpha_y=None,
        alpha_z=None,
        alpha_xx=0.0,
        alpha_yy=0.0,
        alpha_zz=0.0,
        length_scale_x=None,
        length_scale_y=None,
        length_scale_z=None,
        mapping=None,
        reference_model=None,
        reference_model_in_smooth=False,
        weights=None,
        **kwargs,
    ):
        if isinstance(mesh, BaseMesh):
            mesh = RegularizationMesh(mesh)

        if not isinstance(mesh, RegularizationMesh):
            TypeError(
                f"'regularization_mesh' must be of type {RegularizationMesh} or {BaseMesh}. "
                f"Value of type {type(mesh)} provided."
            )
        self._regularization_mesh = mesh

        if (key := "indActive") in kwargs:
            if active_cells is not None:
                raise ValueError(
                    f"Cannot simultanously pass 'active_cells' and '{key}'. "
                    "Pass 'active_cells' only."
                )
            warnings.warn(
                f"The '{key}' argument has been deprecated, please use 'active_cells'. "
                "It will be removed in future versions of SimPEG.",
                DeprecationWarning,
                stacklevel=2,
            )
            active_cells = kwargs.pop(key)

        self.alpha_s = alpha_s
        if alpha_x is not None:
            if length_scale_x is not None:
                raise ValueError(
                    "Attempted to set both alpha_x and length_scale_x at the same time. Please "
                    "use only one of them"
                )
            self.alpha_x = alpha_x
        else:
            self.length_scale_x = length_scale_x

        if alpha_y is not None:
            if length_scale_y is not None:
                raise ValueError(
                    "Attempted to set both alpha_y and length_scale_y at the same time. Please "
                    "use only one of them"
                )
            self.alpha_y = alpha_y
        else:
            self.length_scale_y = length_scale_y

        if alpha_z is not None:
            if length_scale_z is not None:
                raise ValueError(
                    "Attempted to set both alpha_z and length_scale_z at the same time. Please "
                    "use only one of them"
                )
            self.alpha_z = alpha_z
        else:
            self.length_scale_z = length_scale_z

        # do this to allow child classes to also pass a list of objfcts to this constructor
        if "objfcts" not in kwargs:
            objfcts = [
                Smallness(mesh=self.regularization_mesh),
                SmoothnessFirstOrder(mesh=self.regularization_mesh, orientation="x"),
                SmoothnessSecondOrder(mesh=self.regularization_mesh, orientation="x"),
            ]

            if mesh.dim > 1:
                objfcts.extend(
                    [
                        SmoothnessFirstOrder(
                            mesh=self.regularization_mesh, orientation="y"
                        ),
                        SmoothnessSecondOrder(
                            mesh=self.regularization_mesh, orientation="y"
                        ),
                    ]
                )

            if mesh.dim > 2:
                objfcts.extend(
                    [
                        SmoothnessFirstOrder(
                            mesh=self.regularization_mesh, orientation="z"
                        ),
                        SmoothnessSecondOrder(
                            mesh=self.regularization_mesh, orientation="z"
                        ),
                    ]
                )
        else:
            objfcts = kwargs.pop("objfcts")

        super().__init__(objfcts=objfcts, unpack_on_add=False, **kwargs)
        if active_cells is not None:
            self.active_cells = active_cells
        self.mapping = mapping
        self.reference_model = reference_model
        self.reference_model_in_smooth = reference_model_in_smooth
        self.alpha_xx = alpha_xx
        self.alpha_yy = alpha_yy
        self.alpha_zz = alpha_zz
        if weights is not None:
            if not isinstance(weights, dict):
                weights = {"user_weights": weights}
            self.set_weights(**weights)

    def set_weights(self, **weights):
        """Adds (or updates) the specified weights for all child regularization objects.

        Parameters
        ----------
        **weights : key, numpy.ndarray
            Each keyword argument is added to the weights used by all child regularization objects.
            They can be accessed with their keyword argument.

        Examples
        --------
        >>> import discretize
        >>> from SimPEG.regularization import WeightedLeastSquares
        >>> mesh = discretize.TensorMesh([2, 3, 2])
        >>> reg = WeightedLeastSquares(mesh)
        >>> reg.set_weights(my_weight=np.ones(mesh.n_cells))
        >>> reg.get_weights('my_weight')
        array([1., 1., 1., 1., 1., 1., 1., 1., 1., 1., 1., 1.])

        """
        for fct in self.objfcts:
            fct.set_weights(**weights)

    def remove_weights(self, key):
        """Removes specified weights from all child regularization objects.

        Parameters
        ----------
        key : str
            The name of the weights being removed from all child regularization objects.

        Examples
        --------
        >>> import discretize
        >>> from SimPEG.regularization import WeightedLeastSquares
        >>> mesh = discretize.TensorMesh([2, 3, 2])
        >>> reg = WeightedLeastSquares(mesh)
        >>> reg.set_weights(my_weight=np.ones(mesh.n_cells))
        >>> reg.get_weights('my_weight')
        array([1., 1., 1., 1., 1., 1., 1., 1., 1., 1., 1., 1.])
        >>> reg.remove_weights('my_weight')
        """
        for fct in self.objfcts:
            fct.remove_weights(key)

    @property
    def cell_weights(self):
        # All of the objective functions should have the same weights,
        # so just grab the one from smallness here, which should also
        # trigger the deprecation warning
        return self.objfcts[0].cell_weights

    @cell_weights.setter
    def cell_weights(self, value):
        warnings.warn(
            "cell_weights are deprecated please access weights using the `set_weights`,"
            " `get_weights`, and `remove_weights` functionality. This will be removed in 0.19.0",
            FutureWarning,
            stacklevel=2,
        )
        self.set_weights(cell_weights=value)

    @property
    def alpha_s(self):
        """Multiplier constant for the smallness term.

        Returns
        -------
        float
            Multiplier constant for the smallness term.
        """
        return self._alpha_s

    @alpha_s.setter
    def alpha_s(self, value):
        if value is None:
            value = 1.0
        try:
            value = float(value)
        except (ValueError, TypeError):
            raise TypeError(f"alpha_s must be a real number, saw type{type(value)}")
        if value < 0:
            raise ValueError(f"alpha_s must be non-negative, not {value}")
        self._alpha_s = value

    @property
    def alpha_x(self):
        """Multiplier constant for first-order smoothness along x.

        Returns
        -------
        float
            Multiplier constant for first-order smoothness along x.
        """
        return self._alpha_x

    @alpha_x.setter
    def alpha_x(self, value):
        try:
            value = float(value)
        except (ValueError, TypeError):
            raise TypeError(f"alpha_x must be a real number, saw type{type(value)}")
        if value < 0:
            raise ValueError(f"alpha_x must be non-negative, not {value}")
        self._alpha_x = value

    @property
    def alpha_y(self):
        """Multiplier constant for first-order smoothness along y.

        Returns
        -------
        float
            Multiplier constant for first-order smoothness along y.
        """
        return self._alpha_y

    @alpha_y.setter
    def alpha_y(self, value):
        try:
            value = float(value)
        except (ValueError, TypeError):
            raise TypeError(f"alpha_y must be a real number, saw type{type(value)}")
        if value < 0:
            raise ValueError(f"alpha_y must be non-negative, not {value}")
        self._alpha_y = value

    @property
    def alpha_z(self):
        """Multiplier constant for first-order smoothness along z.

        Returns
        -------
        float
            Multiplier constant for first-order smoothness along z.
        """
        return self._alpha_z

    @alpha_z.setter
    def alpha_z(self, value):
        try:
            value = float(value)
        except (ValueError, TypeError):
            raise TypeError(f"alpha_z must be a real number, saw type{type(value)}")
        if value < 0:
            raise ValueError(f"alpha_z must be non-negative, not {value}")
        self._alpha_z = value

    @property
    def alpha_xx(self):
        """Multiplier constant for second-order smoothness along x.

        Returns
        -------
        float
            Multiplier constant for second-order smoothness along x.
        """
        return self._alpha_xx

    @alpha_xx.setter
    def alpha_xx(self, value):
        if value is None:
            value = (self.length_scale_x * self.regularization_mesh.base_length) ** 4.0
        try:
            value = float(value)
        except (ValueError, TypeError):
            raise TypeError(f"alpha_xx must be a real number, saw type{type(value)}")
        if value < 0:
            raise ValueError(f"alpha_xx must be non-negative, not {value}")
        self._alpha_xx = value

    @property
    def alpha_yy(self):
        """Multiplier constant for second-order smoothness along y.

        Returns
        -------
        float
            Multiplier constant for second-order smoothness along y.
        """
        return self._alpha_yy

    @alpha_yy.setter
    def alpha_yy(self, value):
        if value is None:
            value = (self.length_scale_y * self.regularization_mesh.base_length) ** 4.0
        try:
            value = float(value)
        except (ValueError, TypeError):
            raise TypeError(f"alpha_yy must be a real number, saw type{type(value)}")
        if value < 0:
            raise ValueError(f"alpha_yy must be non-negative, not {value}")
        self._alpha_yy = value

    @property
    def alpha_zz(self):
        """Multiplier constant for second-order smoothness along z.

        Returns
        -------
        float
            Multiplier constant for second-order smoothness along z.
        """
        return self._alpha_zz

    @alpha_zz.setter
    def alpha_zz(self, value):
        if value is None:
            value = (self.length_scale_z * self.regularization_mesh.base_length) ** 4.0
        try:
            value = float(value)
        except (ValueError, TypeError):
            raise TypeError(f"alpha_zz must be a real number, saw type{type(value)}")
        if value < 0:
            raise ValueError(f"alpha_zz must be non-negative, not {value}")
        self._alpha_zz = value

    @property
    def length_scale_x(self):
        r"""Multiplier constant for smoothness along x relative to base scale length.

        Where the :math:`\Delta h` defines the base length scale (i.e. minimum cell dimension),
        and  :math:`\alpha_x` defines the multiplier constant for first-order smoothness along x,
        the length-scale is given by:

        .. math::
            L_x = \bigg ( \frac{\alpha_x}{\Delta h} \bigg )^{1/2}

        Returns
        -------
        float
            Multiplier constant for smoothness along x relative to base scale length.
        """
        return np.sqrt(self.alpha_x) / self.regularization_mesh.base_length

    @length_scale_x.setter
    def length_scale_x(self, value: float):
        if value is None:
            value = 1.0
        try:
            value = float(value)
        except (TypeError, ValueError):
            raise TypeError(
                f"length_scale_x must be a real number, saw type{type(value)}"
            )
        self.alpha_x = (value * self.regularization_mesh.base_length) ** 2

    @property
    def length_scale_y(self):
        r"""Multiplier constant for smoothness along z relative to base scale length.

        Where the :math:`\Delta h` defines the base length scale (i.e. minimum cell dimension),
        and  :math:`\alpha_y` defines the multiplier constant for first-order smoothness along y,
        the length-scale is given by:

        .. math::
            L_y = \bigg ( \frac{\alpha_y}{\Delta h} \bigg )^{1/2}

        Returns
        -------
        float
            Multiplier constant for smoothness along z relative to base scale length.
        """
        return np.sqrt(self.alpha_y) / self.regularization_mesh.base_length

    @length_scale_y.setter
    def length_scale_y(self, value: float):
        if value is None:
            value = 1.0
        try:
            value = float(value)
        except (TypeError, ValueError):
            raise TypeError(
                f"length_scale_y must be a real number, saw type{type(value)}"
            )
        self.alpha_y = (value * self.regularization_mesh.base_length) ** 2

    @property
    def length_scale_z(self):
        r"""Multiplier constant for smoothness along z relative to base scale length.

        Where the :math:`\Delta h` defines the base length scale (i.e. minimum cell dimension),
        and  :math:`\alpha_z` defines the multiplier constant for first-order smoothness along z,
        the length-scale is given by:

        .. math::
            L_z = \bigg ( \frac{\alpha_z}{\Delta h} \bigg )^{1/2}

        Returns
        -------
        float
            Multiplier constant for smoothness along z relative to base scale length.
        """
        return np.sqrt(self.alpha_z) / self.regularization_mesh.base_length

    @length_scale_z.setter
    def length_scale_z(self, value: float):
        if value is None:
            value = 1.0
        try:
            value = float(value)
        except (TypeError, ValueError):
            raise TypeError(
                f"length_scale_z must be a real number, saw type{type(value)}"
            )
        self.alpha_z = (value * self.regularization_mesh.base_length) ** 2

    @property
    def reference_model_in_smooth(self) -> bool:
        """Whether to include the reference model in the smoothness objective functions.

        Returns
        -------
        bool
            Whether to include the reference model in the smoothness objective functions.
        """
        return self._reference_model_in_smooth

    @reference_model_in_smooth.setter
    def reference_model_in_smooth(self, value: bool):
        if not isinstance(value, bool):
            raise TypeError(
                "'reference_model_in_smooth must be of type 'bool'. "
                f"Value of type {type(value)} provided."
            )
        self._reference_model_in_smooth = value
        for fct in self.objfcts:
            if getattr(fct, "reference_model_in_smooth", None) is not None:
                fct.reference_model_in_smooth = value

    # Other properties and methods
    @property
    def nP(self):
        """Number of model parameters.

        Returns
        -------
        int
            Number of model parameters.
        """
        if getattr(self, "mapping", None) is not None and self.mapping.nP != "*":
            return self.mapping.nP
        elif (
            getattr(self, "_regularization_mesh", None) is not None
            and self.regularization_mesh.nC != "*"
        ):
            return self.regularization_mesh.nC
        else:
            return "*"

    @property
    def _nC_residual(self):
        """
        Shape of the residual
        """

        nC = getattr(self.regularization_mesh, "nC", None)
        mapping = getattr(self, "_mapping", None)

        if mapping is not None and mapping.shape[1] != "*":
            return self.mapping.shape[1]
        elif nC != "*" and nC is not None:
            return self.regularization_mesh.nC
        else:
            return self.nP

    def _delta_m(self, m):
        if self.reference_model is None:
            return m
        return m - self.reference_model

    @property
    def multipliers(self):
        r"""Multiplier constants for weighted sum of objective functions.

        For a model objective function :math:`\phi_m (\mathbf{m})` constructed using
        a weighted sum of objective functions :math:`\phi_i (\mathbf{m})`, i.e.:

        .. math::
            \phi_m (\mathbf{m}) = \sum_i \alpha_i \, \phi_i (\mathbf{m})

        the `multipliers` property returns the list of multiplier constants :math:`alpha_i`
        in order.

        Returns
        -------
        list of float
            Multiplier constants for weighted sum of objective functions.
        """
        return [getattr(self, objfct._multiplier_pair) for objfct in self.objfcts]

    @property
    def active_cells(self) -> np.ndarray:
        """Active cells defined on the regularization mesh.

        A boolean array defining the cells in the :py:class:`~.regularization.RegularizationMesh`
        that are active (i.e. updated) throughout the inversion. The values of inactive cells
        remain equal to their starting model values.

        Returns
        -------
        (n_cells, ) array of bool

        Notes
        -----
        If the property is set using a ``numpy.ndarray`` of ``int``, the setter interprets the
        array as representing the indices of the active cells. When called however, the quantity
        will have been internally converted to a boolean array.
        """
        return self.regularization_mesh.active_cells

    @active_cells.setter
    def active_cells(self, values: np.ndarray):
        self.regularization_mesh.active_cells = values
        active_cells = self.regularization_mesh.active_cells
        # notify the objective functions that the active_cells changed
        for objfct in self.objfcts:
            objfct.active_cells = active_cells

    indActive = deprecate_property(
        active_cells,
        "indActive",
        "active_cells",
        "0.19.0",
        error=False,
        future_warn=True,
    )

    @property
    def reference_model(self) -> np.ndarray:
        """Reference model.

        Returns
        -------
        None, (n_param, ) numpy.ndarray
            Reference model. If ``None``, the reference model in the inversion is set to
            the starting model.
        """
        return self._reference_model

    @reference_model.setter
    def reference_model(self, values: np.ndarray | float):
        if isinstance(values, float):
            values = np.ones(self._nC_residual) * values

        for fct in self.objfcts:
            fct.reference_model = values

        self._reference_model = values

    mref = deprecate_property(
        reference_model,
        "mref",
        "reference_model",
        "0.19.0",
        future_warn=True,
        error=False,
    )

    @property
    def model(self) -> np.ndarray:
        """The model associated with regularization.

        Returns
        -------
        (n_param, ) numpy.ndarray
            The model parameters.
        """
        return self._model

    @model.setter
    def model(self, values: np.ndarray | float):
        if isinstance(values, float):
            values = np.ones(self._nC_residual) * values

        for fct in self.objfcts:
            fct.model = values

        self._model = values

    @property
    def units(self) -> str:
        """Units for the model parameters.

        Some regularization classes behave differently depending on the units; e.g. 'radian'.

        Returns
        -------
        str
            Units for the model parameters.
        """
        return self._units

    @units.setter
    def units(self, units: str | None):
        if units is not None and not isinstance(units, str):
            raise TypeError(
                f"'units' must be None or type str. "
                f"Value of type {type(units)} provided."
            )
        for fct in self.objfcts:
            fct.units = units
        self._units = units

    @property
    def regularization_mesh(self) -> RegularizationMesh:
        """Regularization mesh.

        Mesh on which the regularization is discretized. This is not the same as
        the mesh on which the simulation is defined.

        Returns
        -------
        discretize.base.RegularizationMesh
            Mesh on which the regularization is discretized.
        """
        return self._regularization_mesh

    @property
    def mapping(self) -> maps.IdentityMap:
        """Mapping from the model to the regularization mesh.

        Returns
        -------
        SimPEG.maps.BaseMap
            The mapping from the model parameters to the quantity defined on the
            :py:class:`~SimPEG.regularization.RegularizationMesh`.
        """
        return self._mapping

    @mapping.setter
    def mapping(self, mapping: maps.IdentityMap):
        if mapping is None:
            mapping = maps.IdentityMap(nP=self._nC_residual)

        if not isinstance(mapping, maps.IdentityMap):
            raise TypeError(
                f"'mapping' must be of type {maps.IdentityMap}. "
                f"Value of type {type(mapping)} provided."
            )
        self._mapping = mapping

        for fct in self.objfcts:
            fct.mapping = mapping


###############################################################################
#                                                                             #
#                        Base Coupling Regularization                         #
#                                                                             #
###############################################################################
class BaseSimilarityMeasure(BaseRegularization):
    """Base regularization class for joint inversion.

    The ``BaseSimilarityMeasure`` class defines properties and methods used
    by regularization classes for joint inversion. It is not directly used to
    constrain inversions.

    Parameters
    ----------
    mesh : SimPEG.regularization.RegularizationMesh
        Mesh on which the regularization is discretized. This is not necessarily the same as
        the mesh on which the simulation is defined.
    wire_map : SimPEG.maps.WireMap
        Wire map connecting physical properties defined on active cells of the
        :class:`RegularizationMesh` to the entire model.
    """

    def __init__(self, mesh, wire_map, **kwargs):
        super().__init__(mesh, **kwargs)
        self.wire_map = wire_map

    @property
    def wire_map(self):
        """Mapping from model to physical properties defined on the regularization mesh.

        Returns
        -------
        SimPEG.maps.WireMap
            Mapping from model to physical properties defined on the regularization mesh.
        """
        return self._wire_map

    @wire_map.setter
    def wire_map(self, wires):
        try:
            m1, m2 = wires.maps  # Assume a map has been passed for each model.
        except ValueError:
            ValueError("Wire map must have two model mappings")

        if m1[1].shape[0] != m2[1].shape[0]:
            raise ValueError(
                f"All models must be the same size! Got {m1[1].shape[0]} and {m2[1].shape[0]}"
            )
        self._wire_map = wires

    @property
    def nP(self):
        """Number of model parameters.

        Returns
        -------
        int
            Number of model parameters.
        """
        return self.wire_map.nP

    def deriv(self, model):
        """Not implemented for ``BaseSimilarityMeasure`` class."""
        raise NotImplementedError(
            "The method deriv has not been implemented for {}".format(
                self.__class__.__name__
            )
        )

    def deriv2(self, model, v=None):
        """Not implemented for ``BaseSimilarityMeasure`` class."""
        raise NotImplementedError(
            "The method _deriv2 has not been implemented for {}".format(
                self.__class__.__name__
            )
        )

    @property
    def _nC_residual(self):
        """
        Shape of the residual
        """
        return self.wire_map.nP

    def __call__(self, model):
        """Not implemented for ``BaseSimilarityMeasure`` class."""
        raise NotImplementedError(
            "The method __call__ has not been implemented for {}".format(
                self.__class__.__name__
            )
        )<|MERGE_RESOLUTION|>--- conflicted
+++ resolved
@@ -46,10 +46,7 @@
 
     _model = None
     _parent = None
-<<<<<<< HEAD
-=======
     _W = None
->>>>>>> df95624e
 
     def __init__(
         self,
@@ -207,17 +204,12 @@
 
     @parent.setter
     def parent(self, parent):
-<<<<<<< HEAD
-        if not isinstance(parent, ComboObjectiveFunction):
-            raise TypeError("Parent must be a ComboObjectiveFunction")
-=======
         combo_class = ComboObjectiveFunction
         if not isinstance(parent, combo_class):
             raise TypeError(
                 f"Invalid parent of type '{parent.__class__.__name__}'. "
                 f"Parent must be a {combo_class.__name__}."
             )
->>>>>>> df95624e
         self._parent = parent
 
     @property
