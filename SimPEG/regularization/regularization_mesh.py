import numpy as np
import scipy.sparse as sp
import warnings
import properties

from .. import props
from .. import utils

###############################################################################
#                                                                             #
#                             Regularization Mesh                             #
#                                                                             #
###############################################################################

class RegularizationMesh(props.BaseSimPEG):
    """
    **Regularization Mesh**

    This contains the operators used in the regularization. Note that these
    are not necessarily true differential operators, but are constructed from
    a SimPEG Mesh.

    :param discretize.base.BaseMesh mesh: problem mesh
    :param numpy.ndarray indActive: bool array, size nC, that is True where we have active cells. Used to reduce the operators so we regularize only on active cells

    """

    regularization_type = None  # or 'Simple', 'Sparse' or 'Tikhonov'

    def __init__(self, mesh, **kwargs):
        self.mesh = mesh
        utils.setKwargs(self, **kwargs)

    indActive = properties.Array("active indices in mesh", dtype=[bool, int])

    @properties.validator('indActive')
    def _cast_to_bool(self, change):
        value = change['value']
        if value is not None:
            if value.dtype != 'bool':  # cast it to a bool otherwise
                tmp = value
                value = np.zeros(self.mesh.nC, dtype=bool)
                value[tmp] = True
                change['value'] = value

    @property
    def vol(self):
        """
        reduced volume vector

        :rtype: numpy.ndarray
        :return: reduced cell volume
        """
        if getattr(self, '_vol', None) is None:
            self._vol = self.Pac.T * self.mesh.vol
        return self._vol

    @property
    def nC(self):
        """
        reduced number of cells

        :rtype: int
        :return: number of cells being regularized
        """
        if self.indActive is not None:
            return int(self.indActive.sum())
        return self.mesh.nC

    @property
    def dim(self):
        """
        dimension of regularization mesh (1D, 2D, 3D)

        :rtype: int
        :return: dimension
        """
        if getattr(self, '_dim', None) is None:
            self._dim = self.mesh.dim
        return self._dim

    @property
    def Pac(self):
        """
        projection matrix that takes from the reduced space of active cells to
        full modelling space (ie. nC x nindActive)

        :rtype: scipy.sparse.csr_matrix
        :return: active cell projection matrix
        """
        if getattr(self, '_Pac', None) is None:
            if self.indActive is None:
                self._Pac = utils.speye(self.mesh.nC)
            else:
                self._Pac = utils.speye(self.mesh.nC)[:, self.indActive]
        return self._Pac

    @property
    def Pafx(self):
        """
        projection matrix that takes from the reduced space of active x-faces
        to full modelling space (ie. nFx x nindActive_Fx )

        :rtype: scipy.sparse.csr_matrix
        :return: active face-x projection matrix
        """
        if getattr(self, '_Pafx', None) is None:
            if self.indActive is None:
                self._Pafx = utils.speye(self.mesh.nFx)
            else:
                # if getattr(self.mesh, 'aveCC2Fx', None) is not None:
                if self.mesh._meshType == "TREE":
                    if self.regularization_type == "Tikhonov":
                        indActive_Fx = (
                            (self.mesh.aveFx2CC.T * self.indActive) >= 1
                        )
                        self._Pafx = (
                            utils.speye(self.mesh.nFx)[:, indActive_Fx]
                        )
                    else:
                        indActive_Fx = (
                            (
                                self.mesh._aveCC2FxStencil() *
                                self.indActive
                            ) >= 1
                        )
                        self._Pafx = (
                            utils.speye(self.mesh.ntFx)[:, indActive_Fx]
                        )
                else:
                    indActive_Fx = self.mesh.aveFx2CC.T * self.indActive >= 1

                    self._Pafx = utils.speye(self.mesh.nFx)[:, indActive_Fx]
        return self._Pafx

    @property
    def Pafy(self):
        """
        projection matrix that takes from the reduced space of active y-faces
        to full modelling space (ie. nFy x nindActive_Fy )

        :rtype: scipy.sparse.csr_matrix
        :return: active face-y projection matrix
        """
        if getattr(self, '_Pafy', None) is None:
            if self.indActive is None:
                self._Pafy = utils.speye(self.mesh.nFy)
            else:
                # if getattr(self.mesh, 'aveCC2Fy', None) is not None:
                if self.mesh._meshType == "TREE":
                    if self.regularization_type == "Tikhonov":
                        indActive_Fy = (
                            (self.mesh.aveFy2CC.T * self.indActive) >= 1
                        )
                        self._Pafy = (
                            utils.speye(self.mesh.nFy)[:, indActive_Fy]
                        )
                    else:
                        indActive_Fy = (
                            (
                                self.mesh._aveCC2FyStencil() *
                                self.indActive
                            ) >= 1
                        )
                        self._Pafy = (
                            utils.speye(self.mesh.ntFy)[:, indActive_Fy]
                        )
                else:
                    indActive_Fy = (self.mesh.aveFy2CC.T * self.indActive) >= 1
                    self._Pafy = utils.speye(self.mesh.nFy)[:, indActive_Fy]
        return self._Pafy

    @property
    def Pafz(self):
        """
        projection matrix that takes from the reduced space of active z-faces
        to full modelling space (ie. nFz x nindActive_Fz )

        :rtype: scipy.sparse.csr_matrix
        :return: active face-z projection matrix
        """
        if getattr(self, '_Pafz', None) is None:
            if self.indActive is None:
                self._Pafz = utils.speye(self.mesh.nFz)
            else:
                # if getattr(self.mesh, 'aveCC2Fz', None) is not None:
                if self.mesh._meshType == "TREE":
                    if self.regularization_type == "Tikhonov":
                        indActive_Fz = (
                            (self.mesh.aveFz2CC.T * self.indActive) >= 1
                        )
                        self._Pafz = (
                            utils.speye(self.mesh.nFz)[:, indActive_Fz]
                        )
                    else:
                        indActive_Fz = (
                            (
                                self.mesh._aveCC2FzStencil() *
                                self.indActive
                            ) >= 1
                        )
                        self._Pafz = (
                            utils.speye(self.mesh.ntFz)[:, indActive_Fz]
                        )
                else:
                    indActive_Fz = (self.mesh.aveFz2CC.T * self.indActive) >= 1
                    self._Pafz = utils.speye(self.mesh.nFz)[:, indActive_Fz]
        return self._Pafz

    @property
    def aveFx2CC(self):
        """
        averaging from active cell centers to active x-faces

        :rtype: scipy.sparse.csr_matrix
        :return: averaging from active cell centers to active x-faces
        """
        if getattr(self, '_aveFx2CC', None) is None:
            if self.mesh._meshType == "TREE":
                if self.regularization_type == "Tikhonov":
                    self._aveFx2CC = (
                        self.Pac.T * self.mesh.aveFx2CC * self.Pafx
                    )

                else:
<<<<<<< HEAD
                    nCinRow = utils.mkvc((self.aveCC2Fx.T).sum(1))
=======
                    nCinRow = Utils.mkvc((self.aveCC2Fx.T).sum(1))
>>>>>>> 2cb11643
                    nCinRow[nCinRow > 0] = 1./nCinRow[nCinRow > 0]
                    self._aveFx2CC = (
                        utils.sdiag(nCinRow) *
                        self.aveCC2Fx.T
                    )

            else:
                self._aveFx2CC = self.Pac.T * self.mesh.aveFx2CC * self.Pafx

        return self._aveFx2CC

    @property
    def aveCC2Fx(self):
        """
        averaging from active x-faces to active cell centers

        :rtype: scipy.sparse.csr_matrix
        :return: averaging matrix from active x-faces to active cell centers
        """
        if getattr(self, '_aveCC2Fx', None) is None:

            # if getattr(self.mesh, 'aveCC2Fx', None) is not None:
            if self.mesh._meshType == "TREE":
                if self.regularization_type == "Tikhonov":
                    self._aveCC2Fx = (
                        utils.sdiag(1./(self.aveFx2CC.T).sum(1)) *
                        self.aveFx2CC.T
                    )
                else:
                    self._aveCC2Fx = (
                        self.Pafx.T * self.mesh._aveCC2FxStencil() * self.Pac
                    )
            else:
                self._aveCC2Fx = (
                    utils.sdiag(1./(self.aveFx2CC.T).sum(1)) * self.aveFx2CC.T
                )
        return self._aveCC2Fx

    @property
    def aveFy2CC(self):
        """
        averaging from active cell centers to active y-faces

        :rtype: scipy.sparse.csr_matrix
        :return: averaging from active cell centers to active y-faces
        """
        if getattr(self, '_aveFy2CC', None) is None:
            if self.mesh._meshType == "TREE":
                if self.regularization_type == "Tikhonov":
                    self._aveFy2CC = (
                        self.Pac.T * self.mesh.aveFy2CC * self.Pafy
                    )

                else:
<<<<<<< HEAD
                    nCinRow = utils.mkvc((self.aveCC2Fy.T).sum(1))
=======
                    nCinRow = Utils.mkvc((self.aveCC2Fy.T).sum(1))
>>>>>>> 2cb11643
                    nCinRow[nCinRow > 0] = 1./nCinRow[nCinRow > 0]
                    self._aveFy2CC = (
                        utils.sdiag(nCinRow) *
                        self.aveCC2Fy.T
                    )

            else:
                self._aveFy2CC = self.Pac.T * self.mesh.aveFy2CC * self.Pafy

        return self._aveFy2CC

    @property
    def aveCC2Fy(self):
        """
        averaging from active y-faces to active cell centers

        :rtype: scipy.sparse.csr_matrix
        :return: averaging matrix from active y-faces to active cell centers
        """
        if getattr(self, '_aveCC2Fy', None) is None:
            # if getattr(self.mesh, 'aveCC2Fy', None) is not None:
            if self.mesh._meshType == "TREE":
                if self.regularization_type == "Tikhonov":
                    self._aveCC2Fy = (
                        utils.sdiag(1./(self.aveFy2CC.T).sum(1)) *
                        self.aveFy2CC.T
                    )
                else:
                    self._aveCC2Fy = (
                        self.Pafy.T * self.mesh._aveCC2FyStencil() * self.Pac
                    )
            else:
                self._aveCC2Fy = (
                    utils.sdiag(1./(self.aveFy2CC.T).sum(1)) * self.aveFy2CC.T
                )
        return self._aveCC2Fy

    @property
    def aveFz2CC(self):
        """
        averaging from active cell centers to active z-faces

        :rtype: scipy.sparse.csr_matrix
        :return: averaging from active cell centers to active z-faces
        """
        if getattr(self, '_aveFz2CC', None) is None:
            if self.mesh._meshType == "TREE":
                if self.regularization_type == "Tikhonov":
                    self._aveFz2CC = (
                        self.Pac.T * self.mesh.aveFz2CC * self.Pafz
                    )

                else:
<<<<<<< HEAD
                    nCinRow = utils.mkvc((self.aveCC2Fz.T).sum(1))
=======
                    nCinRow = Utils.mkvc((self.aveCC2Fz.T).sum(1))
>>>>>>> 2cb11643
                    nCinRow[nCinRow > 0] = 1./nCinRow[nCinRow > 0]
                    self._aveFz2CC = (
                        utils.sdiag(nCinRow) *
                        self.aveCC2Fz.T
                    )

            else:
                self._aveFz2CC = self.Pac.T * self.mesh.aveFz2CC * self.Pafz

        return self._aveFz2CC

    @property
    def aveCC2Fz(self):
        """
        averaging from active z-faces to active cell centers

        :rtype: scipy.sparse.csr_matrix
        :return: averaging matrix from active z-faces to active cell centers
        """
        if getattr(self, '_aveCC2Fz', None) is None:
            # if getattr(self.mesh, 'aveCC2Fz', None) is not None:
            if self.mesh._meshType == "TREE":
                if self.regularization_type == "Tikhonov":
                    self._aveCC2Fz = (
                        utils.sdiag(1./(self.aveFz2CC.T).sum(1)) *
                        self.aveFz2CC.T
                    )
                else:
                    self._aveCC2Fz = (
                        self.Pafz.T * self.mesh._aveCC2FzStencil() * self.Pac
                    )
            else:
                self._aveCC2Fz = (
                    utils.sdiag(1./(self.aveFz2CC.T).sum(1)) * self.aveFz2CC.T
                )
        return self._aveCC2Fz

    @property
    def cellDiffx(self):
        """
        cell centered difference in the x-direction

        :rtype: scipy.sparse.csr_matrix
        :return: differencing matrix for active cells in the x-direction
        """
        if getattr(self, '_cellDiffx', None) is None:
            self._cellDiffx = self.Pafx.T * self.mesh.cellGradx * self.Pac
        return self._cellDiffx

    @property
    def cellDiffy(self):
        """
        cell centered difference in the y-direction

        :rtype: scipy.sparse.csr_matrix
        :return: differencing matrix for active cells in the y-direction
        """
        if getattr(self, '_cellDiffy', None) is None:
            self._cellDiffy = self.Pafy.T * self.mesh.cellGrady * self.Pac
        return self._cellDiffy

    @property
    def cellDiffz(self):
        """
        cell centered difference in the z-direction

        :rtype: scipy.sparse.csr_matrix
        :return: differencing matrix for active cells in the z-direction
        """
        if getattr(self, '_cellDiffz', None) is None:
            self._cellDiffz = self.Pafz.T * self.mesh.cellGradz * self.Pac
        return self._cellDiffz

    @property
    def faceDiffx(self):
        """
        x-face differences

        :rtype: scipy.sparse.csr_matrix
        :return: differencing matrix for active faces in the x-direction
        """
        if getattr(self, '_faceDiffx', None) is None:
            self._faceDiffx = self.Pac.T * self.mesh.faceDivx * self.Pafx
        return self._faceDiffx

    @property
    def faceDiffy(self):
        """
        y-face differences

        :rtype: scipy.sparse.csr_matrix
        :return: differencing matrix for active faces in the y-direction
        """
        if getattr(self, '_faceDiffy', None) is None:
            self._faceDiffy = self.Pac.T * self.mesh.faceDivy * self.Pafy
        return self._faceDiffy

    @property
    def faceDiffz(self):
        """
        z-face differences

        :rtype: scipy.sparse.csr_matrix
        :return: differencing matrix for active faces in the z-direction
        """
        if getattr(self, '_faceDiffz', None) is None:
            self._faceDiffz = self.Pac.T * self.mesh.faceDivz * self.Pafz
        return self._faceDiffz

    @property
    def cellDiffxStencil(self):
        """
        cell centered difference stencil (no cell lengths include) in the
        x-direction

        :rtype: scipy.sparse.csr_matrix
        :return: differencing matrix for active cells in the x-direction
        """
        if getattr(self, '_cellDiffxStencil', None) is None:

            self._cellDiffxStencil = (
                self.Pafx.T * self.mesh._cellGradxStencil * self.Pac
            )
        return self._cellDiffxStencil

    @property
    def cellDiffyStencil(self):
        """
        cell centered difference stencil (no cell lengths include) in the
        y-direction

        :rtype: scipy.sparse.csr_matrix
        :return: differencing matrix for active cells in the y-direction
        """
        if self.dim < 2:
            return None
        if getattr(self, '_cellDiffyStencil', None) is None:

            self._cellDiffyStencil = (
                self.Pafy.T * self.mesh._cellGradyStencil * self.Pac
            )
        return self._cellDiffyStencil

    @property
    def cellDiffzStencil(self):
        """
        cell centered difference stencil (no cell lengths include) in the
        y-direction

        :rtype: scipy.sparse.csr_matrix
        :return: differencing matrix for active cells in the y-direction
        """
        if self.dim < 3:
            return None
        if getattr(self, '_cellDiffzStencil', None) is None:

            self._cellDiffzStencil = (
                self.Pafz.T * self.mesh._cellGradzStencil * self.Pac
            )
        return self._cellDiffzStencil
<|MERGE_RESOLUTION|>--- conflicted
+++ resolved
@@ -223,11 +223,7 @@
                     )
 
                 else:
-<<<<<<< HEAD
                     nCinRow = utils.mkvc((self.aveCC2Fx.T).sum(1))
-=======
-                    nCinRow = Utils.mkvc((self.aveCC2Fx.T).sum(1))
->>>>>>> 2cb11643
                     nCinRow[nCinRow > 0] = 1./nCinRow[nCinRow > 0]
                     self._aveFx2CC = (
                         utils.sdiag(nCinRow) *
@@ -282,11 +278,7 @@
                     )
 
                 else:
-<<<<<<< HEAD
                     nCinRow = utils.mkvc((self.aveCC2Fy.T).sum(1))
-=======
-                    nCinRow = Utils.mkvc((self.aveCC2Fy.T).sum(1))
->>>>>>> 2cb11643
                     nCinRow[nCinRow > 0] = 1./nCinRow[nCinRow > 0]
                     self._aveFy2CC = (
                         utils.sdiag(nCinRow) *
@@ -340,11 +332,7 @@
                     )
 
                 else:
-<<<<<<< HEAD
                     nCinRow = utils.mkvc((self.aveCC2Fz.T).sum(1))
-=======
-                    nCinRow = Utils.mkvc((self.aveCC2Fz.T).sum(1))
->>>>>>> 2cb11643
                     nCinRow[nCinRow > 0] = 1./nCinRow[nCinRow > 0]
                     self._aveFz2CC = (
                         utils.sdiag(nCinRow) *
@@ -504,4 +492,4 @@
             self._cellDiffzStencil = (
                 self.Pafz.T * self.mesh._cellGradzStencil * self.Pac
             )
-        return self._cellDiffzStencil
+        return self._cellDiffzStencil