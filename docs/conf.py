# -*- coding: utf-8 -*-
#
# SimPEG documentation build configuration file, created by
# sphinx-quickstart on Fri Aug 30 18:42:44 2013.
#
# This file is execfile()d with the current directory set to its containing dir.
#
# Note that not all possible configuration values are present in this
# autogenerated file.
#
# All configuration values have a default; values that are commented out
# serve to show the default.

import sys, os

# If extensions (or modules to document with autodoc) are in another directory,
# add these directories to sys.path here. If the directory is relative to the
# documentation root, use os.path.abspath to make it absolute, like shown here.
#sys.path.insert(0, os.path.abspath('.'))

sys.path.append('../')


# -- General configuration -----------------------------------------------------

# If your documentation needs a minimal Sphinx version, state it here.
#needs_sphinx = '1.0'

# Add any Sphinx extension module names here, as strings. They can be extensions
# coming with Sphinx (named 'sphinx.ext.*') or your custom ones.
extensions = ['sphinx.ext.todo', 'sphinx.ext.mathjax', 'sphinx.ext.viewcode', 'sphinx.ext.autodoc', 'sphinx.ext.intersphinx', 'matplotlib.sphinxext.plot_directive']

# Add any paths that contain templates here, relative to this directory.
templates_path = ['_templates']

# The suffix of source filenames.
source_suffix = '.rst'

# The encoding of source files.
#source_encoding = 'utf-8-sig'

# The master toctree document.
master_doc = 'index'

# General information about the project.
project = u'SimPEG'
copyright = u'2013, SimPEG Developers'

# The version info for the project you're documenting, acts as replacement for
# |version| and |release|, also used in various other places throughout the
# built documents.
#
# The short X.Y version.
version = '0.1.10'
# The full version, including alpha/beta/rc tags.
release = '0.1.10'

# The language for content autogenerated by Sphinx. Refer to documentation
# for a list of supported languages.
#language = None

# There are two options for replacing |today|: either, you set today to some
# non-false value, then it is used:
#today = ''
# Else, today_fmt is used as the format for a strftime call.
#today_fmt = '%B %d, %Y'

# List of patterns, relative to source directory, that match files and
# directories to ignore when looking for source files.
exclude_patterns = ['_build']

# The reST default role (used for this markup: `text`) to use for all documents.
#default_role = None

# If true, '()' will be appended to :func: etc. cross-reference text.
#add_function_parentheses = True

# If true, the current module name will be prepended to all description
# unit titles (such as .. function::).
#add_module_names = True

# If true, sectionauthor and moduleauthor directives will be shown in the
# output. They are ignored by default.
#show_authors = False

# The name of the Pygments (syntax highlighting) style to use.
pygments_style = 'sphinx'

# A list of ignored prefixes for module index sorting.
#modindex_common_prefix = []


# -- Options for HTML output ---------------------------------------------------

# The theme to use for HTML and HTML Help pages.  See the documentation for
# a list of builtin themes.
try:
    import sphinx_rtd_theme
    html_theme = 'sphinx_rtd_theme'
    html_theme_path = [sphinx_rtd_theme.get_html_theme_path()]
    pass
except Exception, e:
    html_theme = 'default'

# Theme options are theme-specific and customize the look and feel of a theme
# further.  For a list of options available for each theme, see the
# documentation.
#html_theme_options = {}

# Add any paths that contain custom themes here, relative to this directory.
#html_theme_path = []

# The name for this set of Sphinx documents.  If None, it defaults to
# "<project> v<release> documentation".
#html_title = None

# A shorter title for the navigation bar.  Default is the same as html_title.
#html_short_title = None

# The name of an image file (relative to this directory) to place at the top
# of the sidebar.
#html_logo = None

# The name of an image file (within the static path) to use as favicon of the
# docs.  This file should be a Windows icon file (.ico) being 16x16 or 32x32
# pixels large.
#html_favicon = None

# Add any paths that contain custom static files (such as style sheets) here,
# relative to this directory. They are copied after the builtin static files,
# so a file named "default.css" will overwrite the builtin "default.css".
html_static_path = []

# If not '', a 'Last updated on:' timestamp is inserted at every page bottom,
# using the given strftime format.
#html_last_updated_fmt = '%b %d, %Y'

# If true, SmartyPants will be used to convert quotes and dashes to
# typographically correct entities.
#html_use_smartypants = True

# Custom sidebar templates, maps document names to template names.
#html_sidebars = {}

# Additional templates that should be rendered to pages, maps page names to
# template names.
#html_additional_pages = {}

# If false, no module index is generated.
#html_domain_indices = True

# If false, no index is generated.
#html_use_index = True

# If true, the index is split into individual pages for each letter.
#html_split_index = False

# If true, links to the reST sources are added to the pages.
#html_show_sourcelink = True

# If true, "Created using Sphinx" is shown in the HTML footer. Default is True.
#html_show_sphinx = True

# If true, "(C) Copyright ..." is shown in the HTML footer. Default is True.
#html_show_copyright = True

# If true, an OpenSearch description file will be output, and all pages will
# contain a <link> tag referring to it.  The value of this option must be the
# base URL from which the finished HTML is served.
#html_use_opensearch = ''

# This is the file name suffix for HTML files (e.g. ".xhtml").
#html_file_suffix = None

# Output file base name for HTML help builder.
htmlhelp_basename = 'SimPEGdoc'


# -- Options for LaTeX output --------------------------------------------------

latex_elements = {
# The paper size ('letterpaper' or 'a4paper').
#'papersize': 'letterpaper',

# The font size ('10pt', '11pt' or '12pt').
#'pointsize': '10pt',

# Additional stuff for the LaTeX preamble.
#'preamble': '',
}

# Grouping the document tree into LaTeX files. List of tuples
# (source start file, target name, title, author, documentclass [howto/manual]).
latex_documents = [
  ('index', 'SimPEG.tex', u'SimPEG Documentation',
   u'Rowan Cockett', 'manual'),
]

# The name of an image file (relative to this directory) to place at the top of
# the title page.
#latex_logo = None

# For "manual" documents, if this is true, then toplevel headings are parts,
# not chapters.
#latex_use_parts = False

# If true, show page references after internal links.
#latex_show_pagerefs = False

# If true, show URL addresses after external links.
#latex_show_urls = False

# Documents to append as an appendix to all manuals.
#latex_appendices = []

# If false, no module index is generated.
#latex_domain_indices = True


# -- Options for manual page output --------------------------------------------

# One entry per manual page. List of tuples
# (source start file, name, description, authors, manual section).
man_pages = [
    ('index', 'simpeg', u'SimPEG Documentation',
     [u'Rowan Cockett'], 1)
]

# If true, show URL addresses after external links.
#man_show_urls = False

# Intersphinx
intersphinx_mapping = {'python': ('http://docs.python.org/2', None),
                       'numpy': ('http://docs.scipy.org/doc/numpy/', None),
                       'scipy': ('http://docs.scipy.org/doc/scipy/reference/', None),
                       'matplotlib': ('http://matplotlib.sourceforge.net/', None)}


# -- Options for Texinfo output ------------------------------------------------

# Grouping the document tree into Texinfo files. List of tuples
# (source start file, target name, title, author,
#  dir menu entry, description, category)
texinfo_documents = [
  ('index', 'SimPEG', u'SimPEG Documentation',
   u'Rowan Cockett', 'SimPEG', 'One line description of project.',
   'Miscellaneous'),
]

# Documents to append as an appendix to all manuals.
#texinfo_appendices = []

# If false, no module index is generated.
#texinfo_domain_indices = True

# How to display URL addresses: 'footnote', 'no', or 'inline'.
#texinfo_show_urls = 'footnote'

autodoc_member_order = 'bysource'

<<<<<<< HEAD
from _ext import supress_nonlocal_image_warn
supress_nonlocal_image_warn()
=======

# -- User Defined ------------------------------------------------
import sphinx.environment
from docutils.utils import get_source_line

# supress nonlocal image warn
def _supress_nonlocal_image_warn(self, msg, node):
    if not msg.startswith('nonlocal image URI found:'):
        self._warnfunc(msg, '%s:%s' % get_source_line(node)) 

sphinx.environment.BuildEnvironment.warn_node = _supress_nonlocal_image_warn
>>>>>>> 756b738e
<|MERGE_RESOLUTION|>--- conflicted
+++ resolved
@@ -258,19 +258,5 @@
 
 autodoc_member_order = 'bysource'
 
-<<<<<<< HEAD
 from _ext import supress_nonlocal_image_warn
-supress_nonlocal_image_warn()
-=======
-
-# -- User Defined ------------------------------------------------
-import sphinx.environment
-from docutils.utils import get_source_line
-
-# supress nonlocal image warn
-def _supress_nonlocal_image_warn(self, msg, node):
-    if not msg.startswith('nonlocal image URI found:'):
-        self._warnfunc(msg, '%s:%s' % get_source_line(node)) 
-
-sphinx.environment.BuildEnvironment.warn_node = _supress_nonlocal_image_warn
->>>>>>> 756b738e
+supress_nonlocal_image_warn()