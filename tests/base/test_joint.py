from __future__ import print_function

import unittest

import numpy as np
import scipy.sparse as sp

import discretize
from SimPEG import (
    data_misfit,
    maps,
    utils,
    regularization,
    inverse_problem,
    optimization,
    directives,
    inversion,
)
from SimPEG.electromagnetics import resistivity as DC

np.random.seed(82)


class DataMisfitTest(unittest.TestCase):
    def setUp(self):
        mesh = discretize.TensorMesh([30, 30], x0=[-0.5, -1.0])
        sigma = np.random.rand(mesh.nC)
        model = np.log(sigma)

        # prob = DC.Simulation3DCellCentered(mesh, rhoMap=maps.ExpMap(mesh))
        # prob1 = DC.Simulation3DCellCentered(mesh, rhoMap=maps.ExpMap(mesh))

        rx = DC.Rx.Pole(utils.ndgrid([mesh.vectorCCx, np.r_[mesh.vectorCCy.max()]]))
        rx1 = DC.Rx.Pole(utils.ndgrid([mesh.vectorCCx, np.r_[mesh.vectorCCy.min()]]))
        src = DC.Src.Dipole(
            [rx], np.r_[-0.25, mesh.vectorCCy.max()], np.r_[0.25, mesh.vectorCCy.max()]
        )
        src1 = DC.Src.Dipole(
            [rx1], np.r_[-0.25, mesh.vectorCCy.max()], np.r_[0.25, mesh.vectorCCy.max()]
        )
        survey = DC.Survey([src])
        simulation0 = DC.simulation.Simulation3DCellCentered(
            mesh=mesh, survey=survey, rhoMap=maps.ExpMap(mesh)
        )

        survey1 = DC.Survey([src1])
        simulation1 = DC.simulation.Simulation3DCellCentered(
            mesh=mesh, survey=survey1, rhoMap=maps.ExpMap(mesh)
        )

        dobs0 = simulation0.make_synthetic_data(model)
        dobs1 = simulation1.make_synthetic_data(model)

        self.mesh = mesh
        self.model = model

        self.survey0 = survey
        self.sim0 = simulation0

        self.survey1 = survey1
        self.sim1 = simulation1

        # self.dmis0 = data_misfit.L2DataMisfit(self.survey0)
        self.dmis0 = data_misfit.L2DataMisfit(data=dobs0, simulation=simulation0)
        self.dmis1 = data_misfit.L2DataMisfit(data=dobs1, simulation=simulation1)

        self.dmiscombo = self.dmis0 + self.dmis1

    def test_multiDataMisfit(self):
        self.dmis0.test()
        self.dmis1.test()
        self.dmiscombo.test(x=self.model)

    def test_inv(self):
        reg = regularization.Tikhonov(self.mesh)
<<<<<<< HEAD
        opt = optimization.InexactGaussNewton(maxIter=10)
        invProb = inverse_problem.BaseInvProblem(self.dmiscombo, reg, opt)
        directives_list = [
            directives.ScalingMultipleDataMisfits_ByEig(verbose=True),
            directives.AlphasSmoothEstimate_ByEig(verbose=True),
            directives.BetaEstimate_ByEig(beta0_ratio=1e-2),
            directives.MultiTargetMisfits(TriggerSmall=False),
            directives.BetaSchedule(),
        ]
=======
        opt = optimization.InexactGaussNewton(maxIter=10, use_WolfeCurvature=True)
        invProb = inverse_problem.BaseInvProblem(self.dmiscobmo, reg, opt)
        directives_list = [directives.BetaEstimate_ByEig(beta0_ratio=1e-2)]
        print(len(directives_list))
>>>>>>> 6dcc5761
        inv = inversion.BaseInversion(invProb, directiveList=directives_list)
        m0 = self.model.mean() * np.ones_like(self.model)

        mrec = inv.run(m0)

    def test_inv_mref_setting(self):
        reg1 = regularization.Tikhonov(self.mesh)
        reg2 = regularization.Tikhonov(self.mesh)
        reg = reg1 + reg2
        opt = optimization.ProjectedGNCG(
            maxIter=30, lower=-10, upper=10, maxIterLS=20, maxIterCG=50, tolCG=1e-4
        )
        invProb = inverse_problem.BaseInvProblem(self.dmiscombo, reg, opt)
        directives_list = [
            directives.ScalingMultipleDataMisfits_ByEig(chi0_ratio=[0.01, 1.0], verbose=False),
            directives.AlphasSmoothEstimate_ByEig(verbose=False),
            directives.BetaEstimate_ByEig(beta0_ratio=1e-2),
            directives.MultiTargetMisfits(TriggerSmall=False, verbose=True),
            directives.BetaSchedule(),
        ]
        inv = inversion.BaseInversion(invProb, directiveList=directives_list)
        m0 = self.model.mean() * np.ones_like(self.model)

        mrec = inv.run(m0)

        self.assertTrue(np.all(reg1.mref == m0))
        self.assertTrue(np.all(reg2.mref == m0))


if __name__ == "__main__":
    unittest.main()<|MERGE_RESOLUTION|>--- conflicted
+++ resolved
@@ -73,8 +73,7 @@
 
     def test_inv(self):
         reg = regularization.Tikhonov(self.mesh)
-<<<<<<< HEAD
-        opt = optimization.InexactGaussNewton(maxIter=10)
+        opt = optimization.InexactGaussNewton(maxIter=10, use_WolfeCurvature=True))
         invProb = inverse_problem.BaseInvProblem(self.dmiscombo, reg, opt)
         directives_list = [
             directives.ScalingMultipleDataMisfits_ByEig(verbose=True),
@@ -83,12 +82,6 @@
             directives.MultiTargetMisfits(TriggerSmall=False),
             directives.BetaSchedule(),
         ]
-=======
-        opt = optimization.InexactGaussNewton(maxIter=10, use_WolfeCurvature=True)
-        invProb = inverse_problem.BaseInvProblem(self.dmiscobmo, reg, opt)
-        directives_list = [directives.BetaEstimate_ByEig(beta0_ratio=1e-2)]
-        print(len(directives_list))
->>>>>>> 6dcc5761
         inv = inversion.BaseInversion(invProb, directiveList=directives_list)
         m0 = self.model.mean() * np.ones_like(self.model)
 
