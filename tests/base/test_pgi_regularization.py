--- conflicted
+++ resolved
@@ -75,11 +75,7 @@
         )
         clf.fit(self.samples)
 
-<<<<<<< HEAD
-        # Define reg with volumes
-=======
         # Define reg
->>>>>>> d93145d7
         reg = make_PGI_regularization(
             mesh=self.mesh,
             gmmref=clf,
@@ -93,10 +89,6 @@
 
         # check score value
         dm = self.model - mref
-<<<<<<< HEAD
-
-=======
->>>>>>> d93145d7
         score_approx0 = reg(self.model)
         score_approx1 = 0.5 * dm.dot(reg.deriv2(self.model, dm))
         passed_score_approx = np.allclose(score_approx0, score_approx1)
@@ -110,10 +102,6 @@
         print("scores for PGI  & Full Cov. are ok.")
 
         # check derivatives as an optimization on locally quadratic function
-<<<<<<< HEAD
-        # With volumes
-=======
->>>>>>> d93145d7
         deriv = reg.deriv(self.model)
         reg.objfcts[0].approx_gradient = False
         reg.objfcts[0].approx_hessian = False
@@ -144,55 +132,11 @@
             rvm = clf.predict(pos.reshape(-1, 2))
             figfull, axfull = plt.subplots(1, 1, figsize=(16, 8))
             figfull.suptitle("Full Covariances Tests")
-<<<<<<< HEAD
-            # Simple
-            axfull[0].contourf(x, y, rvm.reshape(x.shape), alpha=0.25, cmap="brg")
-            axfull[0].contour(x, y, rv.reshape(x.shape), 20)
-            axfull[0].scatter(
-                self.s0[:, 0], self.s0[:, 1], color="blue", s=5.0, alpha=0.25
-            )
-            axfull[0].scatter(
-                self.s1[:, 0], self.s1[:, 1], color="green", s=5.0, alpha=0.25
-            )
-            axfull[0].quiver(
-                self.samples[:, 0],
-                self.samples[:, 1],
-                -(self.wires.s0 * deriv_full),
-                -(self.wires.s1 * deriv_full),
-                color="red",
-                alpha=0.25,
-            )
-            axfull[0].quiver(
-                self.samples[:, 0],
-                self.samples[:, 1],
-                -direction2[:, 0],
-                -direction2[:, 1],
-                color="k",
-            )
-            axfull[0].scatter(
-                (self.samples - direction2)[:, 0],
-                (self.samples - direction2)[:, 1],
-                color="k",
-                s=50.0,
-            )
-            axfull[0].set_xlabel("Property 1")
-            axfull[0].set_ylabel("Property 2")
-            axfull[0].set_title("SimplePGI")
-            # With W
-            axfull[1].contourf(x, y, rvm.reshape(x.shape), alpha=0.25, cmap="brg")
-            axfull[1].contour(x, y, rv.reshape(x.shape), 20)
-            axfull[1].scatter(
-                self.s0[:, 0], self.s0[:, 1], color="blue", s=5.0, alpha=0.25
-            )
-            axfull[1].scatter(
-                self.s1[:, 0], self.s1[:, 1], color="green", s=5.0, alpha=0.25
-=======
 
             axfull.contourf(x, y, rvm.reshape(x.shape), alpha=0.25, cmap="brg")
             axfull.contour(x, y, rv.reshape(x.shape), 20)
             axfull.scatter(
                 self.samples[:, 0], self.samples[:, 1], color="blue", s=5.0, alpha=0.25
->>>>>>> d93145d7
             )
             axfull.quiver(
                 self.samples[:, 0],
@@ -240,11 +184,7 @@
         )
         clf.fit(self.samples)
 
-<<<<<<< HEAD
-        # Define reg with volumes
-=======
         # Define reg
->>>>>>> d93145d7
         reg = make_PGI_regularization(
             mesh=self.mesh,
             gmmref=clf,
@@ -258,10 +198,6 @@
 
         # check score value
         dm = self.model - mref
-<<<<<<< HEAD
-
-=======
->>>>>>> d93145d7
         score_approx0 = reg(self.model)
         score_approx1 = 0.5 * dm.dot(reg.deriv2(self.model, dm))
         passed_score_approx = np.allclose(score_approx0, score_approx1)
@@ -273,10 +209,6 @@
         print("scores for PGI & tied Cov. are ok.")
 
         # check derivatives as an optimization on locally quadratic function
-<<<<<<< HEAD
-        # With volumes
-=======
->>>>>>> d93145d7
         deriv = reg.deriv(self.model)
         reg.objfcts[0].approx_gradient = False
         reg.objfcts[0].approx_hessian = False
@@ -306,21 +238,11 @@
             rvm = clf.predict(pos.reshape(-1, 2))
             figtied, axtied = plt.subplots(1, 1, figsize=(16, 8))
             figtied.suptitle("Tied Covariances Tests")
-<<<<<<< HEAD
-            axtied[1].contourf(x, y, rvm.reshape(x.shape), alpha=0.25, cmap="brg")
-            axtied[1].contour(x, y, rv.reshape(x.shape), 20)
-            axtied[1].scatter(
-                self.s0[:, 0], self.s0[:, 1], color="blue", s=5.0, alpha=0.25
-            )
-            axtied[1].scatter(
-                self.s1[:, 0], self.s1[:, 1], color="green", s=5.0, alpha=0.25
-=======
 
             axtied.contourf(x, y, rvm.reshape(x.shape), alpha=0.25, cmap="brg")
             axtied.contour(x, y, rv.reshape(x.shape), 20)
             axtied.scatter(
                 self.samples[:, 0], self.samples[:, 1], color="blue", s=5.0, alpha=0.25
->>>>>>> d93145d7
             )
             axtied.quiver(
                 self.samples[:, 0],
@@ -367,11 +289,7 @@
         )
         clf.fit(self.samples)
 
-<<<<<<< HEAD
-        # Define reg with volumes
-=======
         # Define reg
->>>>>>> d93145d7
         reg = make_PGI_regularization(
             mesh=self.mesh,
             gmmref=clf,
@@ -396,10 +314,6 @@
         print("scores for PGI & diag Cov. are ok.")
 
         # check derivatives as an optimization on locally quadratic function
-<<<<<<< HEAD
-        # With volumes
-=======
->>>>>>> d93145d7
         deriv = reg.deriv(self.model)
         reg.objfcts[0].approx_gradient = False
         reg.objfcts[0].approx_hessian = False
@@ -429,22 +343,11 @@
             rvm = clf.predict(pos.reshape(-1, 2))
             figdiag, axdiag = plt.subplots(1, 1, figsize=(16, 8))
             figdiag.suptitle("Diag Covariances Tests")
-<<<<<<< HEAD
-            # With W
-            axdiag[1].contourf(x, y, rvm.reshape(x.shape), alpha=0.25, cmap="brg")
-            axdiag[1].contour(x, y, rv.reshape(x.shape), 20)
-            axdiag[1].scatter(
-                self.s0[:, 0], self.s0[:, 1], color="blue", s=5.0, alpha=0.25
-            )
-            axdiag[1].scatter(
-                self.s1[:, 0], self.s1[:, 1], color="green", s=5.0, alpha=0.25
-=======
 
             axdiag.contourf(x, y, rvm.reshape(x.shape), alpha=0.25, cmap="brg")
             axdiag.contour(x, y, rv.reshape(x.shape), 20)
             axdiag.scatter(
                 self.samples[:, 0], self.samples[:, 1], color="blue", s=5.0, alpha=0.25
->>>>>>> d93145d7
             )
             axdiag.quiver(
                 self.samples[:, 0],
@@ -491,11 +394,7 @@
         )
         clf.fit(self.samples)
 
-<<<<<<< HEAD
-        # Define reg with volumes
-=======
         # Define reg
->>>>>>> d93145d7
         reg = make_PGI_regularization(
             mesh=self.mesh,
             gmmref=clf,
@@ -520,10 +419,6 @@
         print("scores for PGI & spherical Cov. are ok.")
 
         # check derivatives as an optimization on locally quadratic function
-<<<<<<< HEAD
-        # With volumes
-=======
->>>>>>> d93145d7
         deriv = reg.deriv(self.model)
         reg.objfcts[0].approx_gradient = False
         reg.objfcts[0].approx_hessian = False
@@ -553,22 +448,11 @@
             rvm = clf.predict(pos.reshape(-1, 2))
             figspherical, axspherical = plt.subplots(1, 1, figsize=(16, 8))
             figspherical.suptitle("Spherical Covariances Tests")
-<<<<<<< HEAD
-            # With W
-            axspherical[1].contourf(x, y, rvm.reshape(x.shape), alpha=0.25, cmap="brg")
-            axspherical[1].contour(x, y, rv.reshape(x.shape), 20)
-            axspherical[1].scatter(
-                self.s0[:, 0], self.s0[:, 1], color="blue", s=5.0, alpha=0.25
-            )
-            axspherical[1].scatter(
-                self.s1[:, 0], self.s1[:, 1], color="green", s=5.0, alpha=0.25
-=======
 
             axspherical.contourf(x, y, rvm.reshape(x.shape), alpha=0.25, cmap="brg")
             axspherical.contour(x, y, rv.reshape(x.shape), 20)
             axspherical.scatter(
                 self.samples[:, 0], self.samples[:, 1], color="blue", s=5.0, alpha=0.25
->>>>>>> d93145d7
             )
             axspherical.quiver(
                 self.samples[:, 0],
