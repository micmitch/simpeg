--- conflicted
+++ resolved
@@ -31,10 +31,7 @@
     "LinearCorrespondence",
     "JointTotalVariation",
     "VectorAmplitude",
-<<<<<<< HEAD
-=======
     "CrossReferenceRegularization",
->>>>>>> df95624e
 ]
 
 
@@ -565,31 +562,11 @@
         with pytest.raises(TypeError, match="'regularization_mesh' must be of type"):
             regularization.VectorAmplitude("abc")
 
-<<<<<<< HEAD
-        with pytest.raises(TypeError, match="A 'mapping' of type"):
-            regularization.VectorAmplitude(mesh, maps.IdentityMap(mesh))
-
-        reg = regularization.VectorAmplitude(mesh)
-        assert len(reg.objfcts[0].mapping.maps) == 1
-
-        with pytest.raises(ValueError, match="All models must be the same size!"):
-            wires = ((f"wire{ind}", mesh.nC + ind) for ind in range(n_comp))
-            regularization.VectorAmplitude(mesh, maps.Wires(*wires))
-
-        wires = ((f"wire{ind}", mesh.nC) for ind in range(n_comp))
-
-        reg = regularization.VectorAmplitude(mesh, maps.Wires(*wires))
-
-        with pytest.raises(
-            ValueError, match=f"must be a tuple of len\({n_comp}\)"  # noqa: W605
-        ):
-=======
         reg = regularization.VectorAmplitude(
             mesh, maps.IdentityMap(nP=n_comp * mesh.nC)
         )
 
         with pytest.raises(ValueError, match="'weights' must be one of"):
->>>>>>> df95624e
             reg.set_weights(abc=(1.0, 1.0))
 
         np.testing.assert_almost_equal(
