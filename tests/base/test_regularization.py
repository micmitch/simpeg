import numpy as np
import unittest

import pytest
import inspect

import discretize
from SimPEG import maps, objective_function, regularization, utils


TOL = 1e-7
testReg = True
testRegMesh = True

np.random.seed(639)

IGNORE_ME = [
    "BaseRegularization",
    "BaseComboRegularization",
    "BaseSimilarityMeasure",
    "SimpleComboRegularization",
    "BaseSparse",
    "PGI",
    "PGIwithRelationships",
    "PGIwithNonlinearRelationshipsSmallness",
    "PGIsmallness",
    "CrossGradient",
    "LinearCorrespondence",
    "JointTotalVariation",
    "VectorAmplitude",
]


class RegularizationTests(unittest.TestCase):
    def setUp(self):
        hx, hy, hz = np.random.rand(10), np.random.rand(9), np.random.rand(8)
        hx, hy, hz = hx / hx.sum(), hy / hy.sum(), hz / hz.sum()
        mesh1 = discretize.TensorMesh([hx])
        mesh2 = discretize.TensorMesh([hx, hy])
        mesh3 = discretize.TensorMesh([hx, hy, hz])
        self.meshlist = [mesh1, mesh2, mesh3]

    if testReg:

        def test_regularization(self):
            for R in dir(regularization):
                r = getattr(regularization, R)
                if not inspect.isclass(r):
                    continue
                if not issubclass(r, objective_function.BaseObjectiveFunction):
                    continue
                if r.__name__ in IGNORE_ME:
                    continue

                for mesh in self.meshlist:
                    if mesh.dim < 3 and r.__name__[-1] == "z":
                        continue
                    if mesh.dim < 2 and r.__name__[-1] == "y":
                        continue

                    print("Testing {0:d}D".format(mesh.dim))

                    mapping = maps.IdentityMap(mesh)
                    reg = r(mesh=mesh, mapping=mapping)

                    print("--- Checking {} --- \n".format(reg.__class__.__name__))

                    if mapping.nP != "*":
                        m = np.random.rand(mapping.nP)
                    else:
                        m = np.random.rand(mesh.nC)
                    mref = np.ones_like(m) * np.mean(m)
                    reg.mref = mref

                    # test derivs
                    passed = reg.test(m, eps=TOL)
                    self.assertTrue(passed)

        def test_regularization_ActiveCells(self):
            for R in dir(regularization):
                r = getattr(regularization, R)
                if not inspect.isclass(r):
                    continue
                if not issubclass(r, objective_function.BaseObjectiveFunction):
                    continue
                if r.__name__ in IGNORE_ME:
                    continue

                for mesh in self.meshlist[:1]:
                    print("Testing Active Cells {0:d}D".format((mesh.dim)))

                    if mesh.dim == 1:
                        active_cells = utils.mkvc(mesh.gridCC <= 0.8)
                    elif mesh.dim == 2:
                        active_cells = utils.mkvc(
                            mesh.gridCC[:, -1]
                            <= (2 * np.sin(2 * np.pi * mesh.gridCC[:, 0]) + 0.5)
                        )
                    elif mesh.dim == 3:
                        active_cells = utils.mkvc(
                            mesh.gridCC[:, -1]
                            <= (
                                2 * np.sin(2 * np.pi * mesh.gridCC[:, 0])
                                + 0.5 * 2 * np.sin(2 * np.pi * mesh.gridCC[:, 1])
                                + 0.5
                            )
                        )

                    if mesh.dim < 3 and r.__name__[-1] == "z":
                        continue
                    if mesh.dim < 2 and r.__name__[-1] == "y":
                        continue

                    nP = int(active_cells.sum())
                    reg = r(
                        mesh, active_cells=active_cells, mapping=maps.IdentityMap(nP=nP)
                    )
                    m = np.random.rand(mesh.nC)[active_cells]
                    mref = np.ones_like(m) * np.mean(m)
                    reg.reference_model = mref

                    print("--- Checking {} ---\n".format(reg.__class__.__name__))

                    passed = reg.test(m, eps=TOL)
                    self.assertTrue(passed)

    if testRegMesh:

        def test_regularizationMesh(self):
            for mesh in self.meshlist:
                print("Testing {0:d}D".format(mesh.dim))

                if mesh.dim == 1:
                    indAct = utils.mkvc(mesh.gridCC <= 0.8)
                elif mesh.dim == 2:
                    indAct = utils.mkvc(
                        mesh.gridCC[:, -1]
                        <= 2 * np.sin(2 * np.pi * mesh.gridCC[:, 0]) + 0.5
                    )
                elif mesh.dim == 3:
                    indAct = utils.mkvc(
                        mesh.gridCC[:, -1]
                        <= 2 * np.sin(2 * np.pi * mesh.gridCC[:, 0])
                        + 0.5 * 2 * np.sin(2 * np.pi * mesh.gridCC[:, 1])
                        + 0.5
                    )

                regularization_mesh = regularization.RegularizationMesh(
                    mesh, active_cells=indAct
                )

                assert (regularization_mesh.vol == mesh.cell_volumes[indAct]).all()

    def test_property_mirroring(self):
        mesh = discretize.TensorMesh([8, 7, 6])

        for regType in ["Sparse"]:
            active_cells = mesh.gridCC[:, 2] < 0.6
            reg = getattr(regularization, regType)(mesh, active_cells=active_cells)

            self.assertTrue(reg.nP == reg.regularization_mesh.nC)

            [
                self.assertTrue(np.all(fct.active_cells == active_cells))
                for fct in reg.objfcts
            ]

            # test assignment of cell weights
            cell_weights = np.random.rand(active_cells.sum())
            reg.set_weights(user_weights=cell_weights)
            [
                self.assertTrue(np.all(fct.get_weights("user_weights") == cell_weights))
                for fct in reg.objfcts
            ]

            # test removing cell weights
            reg.remove_weights("user_weights")
            [
                self.assertTrue("user_weights" not in reg.objfcts[0]._weights)
                for fct in reg.objfcts
            ]

            # test updated mappings
            mapping = maps.ExpMap(nP=int(active_cells.sum()))
            reg.mapping = mapping
            m = np.random.rand(mapping.nP)
            [
                self.assertTrue(np.all(fct.mapping * m == mapping * m))
                for fct in reg.objfcts
            ]

            # test alphas
            m = np.random.rand(reg.nP)
            a = reg(m)
            [
                setattr(
                    reg,
                    "{}".format(objfct._multiplier_pair),
                    0.5 * getattr(reg, "{}".format(objfct._multiplier_pair)),
                )
                for objfct in reg.objfcts
            ]
            b = reg(m)
            self.assertTrue(0.5 * a == b)

            # Change units
            with pytest.raises(TypeError) as error:
                reg.units = -1

            assert "'units' must be None or type str." in str(error)

            reg.units = "radian"

            [self.assertTrue(fct.units == "radian") for fct in reg.objfcts]

    def test_addition(self):
        mesh = discretize.TensorMesh([8, 7, 6])
        m = np.random.rand(mesh.nC)

        reg1 = regularization.WeightedLeastSquares(mesh)
        reg2 = regularization.WeightedLeastSquares(mesh)

        reg_a = reg1 + reg2
        self.assertTrue(len(reg_a) == 2)
        self.assertTrue(reg1(m) + reg2(m) == reg_a(m))
        reg_a.test(eps=TOL)

        reg_b = 2 * reg1 + reg2
        self.assertTrue(len(reg_b) == 2)
        self.assertTrue(2 * reg1(m) + reg2(m) == reg_b(m))
        reg_b.test(eps=TOL)

        reg_c = reg1 + reg2 / 2
        self.assertTrue(len(reg_c) == 2)
        self.assertTrue(reg1(m) + 0.5 * reg2(m) == reg_c(m))
        reg_c.test(eps=TOL)

    def test_mappings(self):
        mesh = discretize.TensorMesh([8, 7, 6])
        m = np.random.rand(2 * mesh.nC)

        wires = maps.Wires(("sigma", mesh.nC), ("mu", mesh.nC))

        for regType in ["WeightedLeastSquares", "Sparse"]:
            reg1 = getattr(regularization, regType)(mesh, mapping=wires.sigma)
            reg2 = getattr(regularization, regType)(mesh, mapping=wires.mu)

            reg3 = reg1 + reg2

            self.assertTrue(reg1.nP == 2 * mesh.nC)
            self.assertTrue(reg2.nP == 2 * mesh.nC)
            self.assertTrue(reg3.nP == 2 * mesh.nC)
            self.assertTrue(reg3(m) == reg1(m) + reg2(m))

            reg1.test(eps=TOL)
            reg2.test(eps=TOL)
            reg3.test(eps=TOL)

    def test_mref_is_zero(self):
        mesh = discretize.TensorMesh([10, 5, 8])
        mref = np.ones(mesh.nC)

        for regType in ["WeightedLeastSquares", "Sparse"]:
            reg = getattr(regularization, regType)(
                mesh, reference_model=mref, mapping=maps.IdentityMap(mesh)
            )

            print("Check: phi_m (mref) = {0:f}".format(reg(mref)))
            passed = reg(mref) < TOL
            self.assertTrue(passed)

    def test_mappings_and_cell_weights(self):
        mesh = discretize.TensorMesh([8, 7, 6])
        m = np.random.rand(2 * mesh.nC)
        v = np.random.rand(2 * mesh.nC)

        cell_weights = np.random.rand(mesh.nC)

        wires = maps.Wires(("sigma", mesh.nC), ("mu", mesh.nC))

        reg = regularization.Smallness(mesh, mapping=wires.sigma, weights=cell_weights)

        objfct = objective_function.L2ObjectiveFunction(
            W=utils.sdiag(np.sqrt(cell_weights * mesh.cell_volumes)),
            mapping=wires.sigma,
        )

        self.assertTrue(reg(m) == objfct(m))
        self.assertTrue(np.all(reg.deriv(m) == objfct.deriv(m)))
        self.assertTrue(np.all(reg.deriv2(m, v=v) == objfct.deriv2(m, v=v)))

        reg.set_weights(user_weights=cell_weights)

        # test removing the weigths
        reg.remove_weights("user_weights")

        assert "user_weights" not in reg._weights, "Issue removing the weights"

        with pytest.raises(KeyError) as error:
            reg.remove_weights("user_weights")

        assert "user_weights is not in the weights dictionary" in str(error)

        # test adding weights of bad type or shape
        with pytest.raises(TypeError) as error:
            reg.set_weights(user_weights="abc")

        with pytest.raises(ValueError) as error:
            reg.set_weights(user_weights=cell_weights[1:])

    def test_update_of_sparse_norms(self):
        mesh = discretize.TensorMesh([8, 7, 6])
        v = np.random.rand(mesh.nC)

        cell_weights = np.random.rand(mesh.nC)

        reg = regularization.Sparse(mesh, weights=cell_weights)

        np.testing.assert_equal(reg.norms, [1, 1, 1, 1])

        with pytest.raises(ValueError):
            reg.norms = [1, 1]

        reg.norms = [2.0, 2.0, 2.0, 2.0]
        np.testing.assert_equal(reg.objfcts[0].norm, 2.0 * np.ones(mesh.nC))
        np.testing.assert_equal(reg.objfcts[1].norm, 2.0 * np.ones(mesh.nFx))
        np.testing.assert_equal(reg.objfcts[2].norm, 2.0 * np.ones(mesh.nFy))
        np.testing.assert_equal(reg.objfcts[3].norm, 2.0 * np.ones(mesh.nFz))
        for norm, objfct in zip(reg.norms, reg.objfcts):
            np.testing.assert_equal(norm, objfct.norm)

        reg.norms = np.r_[0, 1, 1, 1]
        np.testing.assert_equal(reg.objfcts[0].norm, 0.0 * np.ones(mesh.nC))
        np.testing.assert_equal(reg.objfcts[1].norm, 1.0 * np.ones(mesh.nFx))
        np.testing.assert_equal(reg.objfcts[2].norm, 1.0 * np.ones(mesh.nFy))
        np.testing.assert_equal(reg.objfcts[3].norm, 1.0 * np.ones(mesh.nFz))
        for norm, objfct in zip(reg.norms, reg.objfcts):
            np.testing.assert_equal(norm, objfct.norm)

        reg.norms = None
        for obj in reg.objfcts:
            np.testing.assert_equal(obj.norm, 2.0 * np.ones(obj._weights_shapes[0]))

        # test with setting as multiple arrays
        reg.norms = [
            np.random.rand(mesh.n_cells),
            np.random.rand(mesh.nFx),
            np.random.rand(mesh.nFy),
            np.random.rand(mesh.nFz),
        ]
        for norm, objfct in zip(reg.norms, reg.objfcts):
            np.testing.assert_equal(norm, objfct.norm)

        # test with not setting all as an array
        v = [0, np.random.rand(mesh.nFx), 2, 2]
        reg.norms = v
        np.testing.assert_equal(reg.objfcts[0].norm, 0.0 * np.ones(mesh.nC))
        np.testing.assert_equal(reg.objfcts[1].norm, v[1])
        np.testing.assert_equal(reg.objfcts[2].norm, 2 * np.ones(mesh.nFy))
        np.testing.assert_equal(reg.objfcts[3].norm, 2 * np.ones(mesh.nFz))

        # test resetting if not all work...
        reg.norms = [1, 1, 1, 1]
        with pytest.raises(ValueError):
            reg.norms = [1, 2, 3, 2]
        assert reg.norms == [1, 1, 1, 1]

    def test_linked_properties(self):
        mesh = discretize.TensorMesh([8, 7, 6])
        reg = regularization.WeightedLeastSquares(mesh)

        [
            self.assertTrue(reg.regularization_mesh is fct.regularization_mesh)
            for fct in reg.objfcts
        ]
        [self.assertTrue(reg.mapping is fct.mapping) for fct in reg.objfcts]

        D = reg.regularization_mesh.cellDiffx
        reg.regularization_mesh._cell_gradient_x = 4 * D
        v = np.random.rand(D.shape[1])
        [
            self.assertTrue(
                np.all(
                    reg.regularization_mesh._cell_gradient_x * v
                    == fct.regularization_mesh.cellDiffx * v
                )
            )
            for fct in reg.objfcts
        ]

        active_cells = mesh.gridCC[:, 2] < 0.4
        reg.active_cells = active_cells
        self.assertTrue(np.all(reg.regularization_mesh.active_cells == active_cells))
        [
            self.assertTrue(np.all(reg.active_cells == fct.active_cells))
            for fct in reg.objfcts
        ]

        [
            self.assertTrue(
                np.all(reg.active_cells == fct.regularization_mesh.active_cells)
            )
            for fct in reg.objfcts
        ]

    def test_weighted_least_squares(self):
        mesh = discretize.TensorMesh([8, 7, 6])
        reg = regularization.WeightedLeastSquares(mesh)
        for comp in ["s", "x", "y", "z", "xx", "yy", "zz"]:
            with pytest.raises(TypeError):
                setattr(reg, f"alpha_{comp}", "abc")

            with pytest.raises(ValueError):
                setattr(reg, f"alpha_{comp}", -1)

            if comp in ["x", "y", "z"]:
                with pytest.raises(TypeError):
                    setattr(reg, f"length_scale_{comp}", "abc")

        with pytest.raises(ValueError):
            reg = regularization.WeightedLeastSquares(mesh, alpha_x=1, length_scale_x=1)

        with pytest.raises(ValueError):
            reg = regularization.WeightedLeastSquares(mesh, alpha_y=1, length_scale_y=1)

        with pytest.raises(ValueError):
            reg = regularization.WeightedLeastSquares(mesh, alpha_z=1, length_scale_z=1)

    def test_nC_residual(self):
        # x-direction
        cs, ncx, npad = 1.0, 10.0, 20
        hx = [(cs, ncx), (cs, npad, 1.3)]

        # z direction
        npad = 12
        temp = np.logspace(np.log10(1.0), np.log10(12.0), 19)
        temp_pad = temp[-1] * 1.3 ** np.arange(npad)
        hz = np.r_[temp_pad[::-1], temp[::-1], temp, temp_pad]
        mesh = discretize.CylindricalMesh([hx, 1, hz], "00C")
        active = mesh.cell_centers_z < 0.0

        active = mesh.cell_centers_z < 0.0
        actMap = maps.InjectActiveCells(
            mesh, active, np.log(1e-8), nC=mesh.shape_cells[2]
        )
        mapping = maps.ExpMap(mesh) * maps.SurjectVertical1D(mesh) * actMap

        regMesh = discretize.TensorMesh([mesh.h[2][mapping.maps[-1].indActive]])
        reg = regularization.Simple(regMesh)

        self.assertTrue(reg._nC_residual == regMesh.nC)
        self.assertTrue(all([fct._nC_residual == regMesh.nC for fct in reg.objfcts]))

    def test_active_cells_nc_residual(self):
        # x-direction
        cs, ncx, npad = 1.0, 10.0, 20
        hx = [(cs, ncx), (cs, npad, 1.3)]

        # z direction
        npad = 12
        temp = np.logspace(np.log10(1.0), np.log10(12.0), 19)
        temp_pad = temp[-1] * 1.3 ** np.arange(npad)
        hz = np.r_[temp_pad[::-1], temp[::-1], temp, temp_pad]
        mesh = discretize.CylindricalMesh([hx, 3, hz], "00C")
        active = mesh.cell_centers[:, 2] < 0.0

        reg = regularization.WeightedLeastSquares(mesh, active_cells=active)
        self.assertTrue(reg._nC_residual == len(active.nonzero()[0]))

    def test_base_regularization(self):
        mesh = discretize.TensorMesh([8, 7, 6])

        with pytest.raises(TypeError) as error:
            regularization.BaseRegularization(np.ones(1))

        assert "'regularization_mesh' must be of type " in str(error)

        reg = regularization.BaseRegularization(mesh)
        with pytest.raises(TypeError) as error:
            reg.mapping = np.ones(1)

        assert "'mapping' must be of type " in str(error)

        with pytest.raises(TypeError) as error:
            reg.units = 1

        assert "'units' must be None or type str." in str(error)

        reg.model = 1.0

        assert reg.model.shape[0] == mesh.nC, "Issue setting a model from float."

        with pytest.raises(AttributeError) as error:
            print(reg.f_m(reg.model))

        assert "Regularization class must have a 'f_m' implementation." in str(error)

        with pytest.raises(AttributeError) as error:
            print(reg.f_m_deriv(reg.model))

        assert "Regularization class must have a 'f_m_deriv' implementation." in str(
            error
        )

    def test_smooth_deriv(self):
        mesh = discretize.TensorMesh([8, 7])

        with pytest.raises(ValueError) as error:
            regularization.SmoothnessFirstOrder(mesh, orientation="w")

        assert "Orientation must be 'x', 'y' or 'z'" in str(error)

        with pytest.raises(ValueError) as error:
            regularization.SmoothnessFirstOrder(mesh, orientation="z")

        assert "Mesh must have at least 3 dimensions" in str(error)

        mesh = discretize.TensorMesh([2])

        with pytest.raises(ValueError) as error:
            regularization.SmoothnessFirstOrder(mesh, orientation="y")

        assert "Mesh must have at least 2 dimensions" in str(error)

        smooth_deriv = regularization.SmoothnessFirstOrder(mesh, units="radian")

        with pytest.raises(TypeError) as error:
            smooth_deriv.reference_model_in_smooth = "abc"

        assert "'reference_model_in_smooth must be of type 'bool'." in str(error)

        deriv_angle = smooth_deriv.f_m(np.r_[-np.pi, np.pi])
        np.testing.assert_almost_equal(
            deriv_angle, 0.0, err_msg="Error computing coterminal angle"
        )

    def test_sparse_properties(self):
        mesh = discretize.TensorMesh([8, 7])
        for reg_fun in [regularization.Sparse, regularization.SparseSmoothness]:
            reg = reg_fun(mesh)
            assert reg.irls_threshold == 1e-8  # Default

            with pytest.raises(ValueError):
                reg.irls_threshold = -1

            assert reg.irls_scaled  # Default

            with pytest.raises(TypeError):
                reg.irls_scaled = -1

            assert reg.gradient_type == "total"  # Check default

    def test_vector_amplitude(self):
        n_comp = 4
        mesh = discretize.TensorMesh([8, 7])
        model = np.random.randn(mesh.nC, n_comp)

        with pytest.raises(TypeError, match="'regularization_mesh' must be of type"):
            regularization.VectorAmplitude("abc")

        with pytest.raises(TypeError, match="A 'mapping' of type"):
            regularization.VectorAmplitude(mesh, maps.IdentityMap(mesh))

        wires = ((f"wire{ind}", mesh.nC) for ind in range(n_comp))
        mapping = maps.Wires(*wires)

        reg = regularization.VectorAmplitude(mesh, mapping)

        np.testing.assert_almost_equal(
            reg.objfcts[0].f_m(model.flatten(order="F")), np.linalg.norm(model, axis=1)
        )


<<<<<<< HEAD
=======

def test_WeightedLeastSquares():
    mesh = discretize.TensorMesh([3, 4, 5])

    reg = regularization.WeightedLeastSquares(mesh)

    reg.length_scale_x = 0.5
    np.testing.assert_allclose(reg.length_scale_x, 0.5)

    reg.length_scale_y = 0.3
    np.testing.assert_allclose(reg.length_scale_y, 0.3)

    reg.length_scale_z = 0.8
    np.testing.assert_allclose(reg.length_scale_z, 0.8)


>>>>>>> 3db51c4d
if __name__ == "__main__":
    unittest.main()<|MERGE_RESOLUTION|>--- conflicted
+++ resolved
@@ -570,10 +570,6 @@
             reg.objfcts[0].f_m(model.flatten(order="F")), np.linalg.norm(model, axis=1)
         )
 
-
-<<<<<<< HEAD
-=======
-
 def test_WeightedLeastSquares():
     mesh = discretize.TensorMesh([3, 4, 5])
 
@@ -588,7 +584,5 @@
     reg.length_scale_z = 0.8
     np.testing.assert_allclose(reg.length_scale_z, 0.8)
 
-
->>>>>>> 3db51c4d
 if __name__ == "__main__":
     unittest.main()