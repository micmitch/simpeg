--- conflicted
+++ resolved
@@ -174,41 +174,22 @@
         np.array([[rxOffset, 0.0, 0.0]]), np.logspace(-5, -4, 21), rx_type[-1]
     )
 
-<<<<<<< HEAD
-    if src_type == "MagDipole":
-        src = tdem.sources.MagDipole(
-            [rx], waveform=tdem.sources.StepOffWaveform(), loc=np.array([0.0, 0.0, 0.0])
-=======
     if srctype == "MagDipole":
         src = tdem.Src.MagDipole(
             [rx],
             waveform=tdem.Src.StepOffWaveform(),
             location=np.array([0.0, 0.0, 0.0]),
->>>>>>> 1dd03f63
         )
     elif src_type == "CircularLoop":
         src = tdem.sources.CircularLoop(
             [rx],
-<<<<<<< HEAD
-            waveform=tdem.sources.StepOffWaveform(),
-            loc=np.array([0.0, 0.0, 0.0]),
-=======
             waveform=tdem.Src.StepOffWaveform(),
             location=np.array([0.0, 0.0, 0.0]),
->>>>>>> 1dd03f63
             radius=0.1,
         )
 
     survey = tdem.Survey([src])
-<<<<<<< HEAD
-    sim = tdem.Simulation3DMagneticFluxDensity(mesh, sigmaMap=mapping)
-    sim.solver = Solver
-
-    sim.time_steps = [
-=======
-
     time_steps = [
->>>>>>> 1dd03f63
         (1e-06, 40),
         (5e-06, 40),
         (1e-05, 40),
@@ -217,20 +198,16 @@
         (0.0005, 40),
     ]
 
-    prb = tdem.Simulation3DMagneticFluxDensity(
+    sim = tdem.Simulation3DMagneticFluxDensity(
         mesh, survey=survey, time_steps=time_steps, sigmaMap=mapping
     )
-    prb.solver = Solver
+    sim.solver = Solver
 
     sigma = np.ones(mesh.nCz) * 1e-8
     sigma[active] = sig_half
     sigma = np.log(sigma[active])
-<<<<<<< HEAD
-    sim.pair(survey)
-    if src_type == "MagDipole":
-=======
+
     if srctype == "MagDipole":
->>>>>>> 1dd03f63
         bz_ana = mu_0 * analytics.hzAnalyticDipoleT(
             rx.locations[0][0] + 1e-3, rx.times, sig_half
         )
